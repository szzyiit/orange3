#! /usr/bin/env python3

import os
import sys
import subprocess
from setuptools import setup, find_packages, Command

from distutils.command import install_data, sdist
from distutils.command.build_ext import build_ext
from distutils.command import config, build
from distutils.core import Extension

if sys.version_info < (3, 4):
    sys.exit('Orange requires Python >= 3.4')

try:
    import numpy
    have_numpy = True
except ImportError:
    have_numpy = False

try:
    # need sphinx and recommonmark for build_htmlhelp command
    from sphinx.setup_command import BuildDoc
    # pylint: disable=unused-import
    import recommonmark
    have_sphinx = True
except ImportError:
    have_sphinx = False

try:
    from Cython.Distutils.build_ext import new_build_ext as build_ext
    have_cython = True
except ImportError:
    have_cython = False

try:
    import PyQt5.QtCore  # pylint: disable=unused-import
    have_pyqt5 = True
except ImportError:
    have_pyqt5 = False
<<<<<<< HEAD
=======

is_conda = os.path.exists(os.path.join(sys.prefix, 'conda-meta'))
>>>>>>> f744aaf5

is_conda = os.path.exists(os.path.join(sys.prefix, 'conda-meta'))

<<<<<<< HEAD
NAME = 'Orange3-zh'

VERSION = '3.32.0'
ISRELEASED = True
=======
VERSION = '3.33.0'
ISRELEASED = False
>>>>>>> f744aaf5
# full version identifier including a git revision identifier for development
# build/releases (this is filled/updated in `write_version_py`)
FULLVERSION = VERSION

DESCRIPTION = 'Orange, a component-based data mining framework.'
README_FILE = os.path.join(os.path.dirname(__file__), 'README.pypi')
LONG_DESCRIPTION = open(README_FILE).read()
LONG_DESCRIPTION_CONTENT_TYPE = 'text/markdown'
AUTHOR = 'Bioinformatics Laboratory, FRI UL'
<<<<<<< HEAD
AUTHOR_EMAIL = 'gengyabc@aliyun.com'
URL = 'https://chengxianzn.one/'
=======
AUTHOR_EMAIL = 'info@biolab.si'
URL = 'https://orangedatamining.com/'
PROJECT_URLS = {
    'Documentation': 'https://orangedatamining.com/docs',
    'Source Code': 'https://github.com/biolab/orange3',
    'Issue Tracker': 'https://github.com/biolab/orange3/issues',
    'Donate': 'https://github.com/sponsors/biolab'
}
>>>>>>> f744aaf5
LICENSE = 'GPLv3+'

KEYWORDS = [
    'data mining',
    'machine learning',
    'artificial intelligence',
]

CLASSIFIERS = [
    'Development Status :: 4 - Beta',
    'Environment :: X11 Applications :: Qt',
    'Environment :: Console',
    'Environment :: Plugins',
    'Programming Language :: Python',
    'License :: OSI Approved :: '
    'GNU General Public License v3 or later (GPLv3+)',
    'Operating System :: POSIX',
    'Operating System :: Microsoft :: Windows',
    'Topic :: Scientific/Engineering :: Artificial Intelligence',
    'Topic :: Scientific/Engineering :: Visualization',
    'Topic :: Software Development :: Libraries :: Python Modules',
    'Intended Audience :: Education',
    'Intended Audience :: Science/Research',
    'Intended Audience :: Developers',
]

requirements = ['requirements-core.txt', 'requirements-gui.txt']

# pyqt5 is named pyqt5 on pypi and pyqt on conda
# due to possible conflicts, skip the pyqt5 requirement in conda environments
# that already have pyqt
if not (is_conda and have_pyqt5):
    requirements.append('requirements-pyqt.txt')

INSTALL_REQUIRES = sorted(set(
    line.partition('#')[0].strip()
    for file in (os.path.join(os.path.dirname(__file__), file)
                 for file in requirements)
    for line in open(file)
) - {''})


EXTRAS_REQUIRE = {}

ENTRY_POINTS = {
    "orange.widgets": (
        "Orange Widgets = Orange.widgets",
    ),
    "orange.canvas.help": (
        "html-index = Orange.widgets:WIDGET_HELP_PATH",
    ),
    "orange.canvas.drophandler": (
        "File = Orange.widgets.data.owfile:OWFileDropHandler",
        "Load Model = Orange.widgets.model.owloadmodel:OWLoadModelDropHandler",
        "Distance File = Orange.widgets.unsupervised.owdistancefile:OWDistanceFileDropHandler",
        "Python Script = Orange.widgets.data.owpythonscript:OWPythonScriptDropHandler",
    ),
    "gui_scripts": (
        "orange-canvas = Orange.canvas.__main__:main",
    ),
}


DATA_FILES = []

# Return the git revision as a string


def git_version():
    """Return the git revision as a string.

    Copied from numpy setup.py
    """
    def _minimal_ext_cmd(cmd):
        # construct minimal environment
        env = {}
        for k in ['SYSTEMROOT', 'PATH']:
            v = os.environ.get(k)
            if v is not None:
                env[k] = v
        # LANGUAGE is used on win32
        env['LANGUAGE'] = 'C'
        env['LANG'] = 'C'
        env['LC_ALL'] = 'C'
        out = subprocess.Popen(
            cmd, stdout=subprocess.PIPE, env=env).communicate()[0]
        return out

    try:
        out = _minimal_ext_cmd(['git', 'rev-parse', 'HEAD'])
        GIT_REVISION = out.strip().decode('ascii')
    except OSError:
        GIT_REVISION = "Unknown"
    return GIT_REVISION


def write_version_py(filename='Orange/version.py'):
    # Copied from numpy setup.py
    cnt = """
# THIS FILE IS GENERATED FROM ORANGE SETUP.PY
short_version = '%(version)s'
version = '%(version)s'
full_version = '%(full_version)s'
git_revision = '%(git_revision)s'
release = %(isrelease)s

if not release:
    version = full_version
    short_version += ".dev"
"""
    global FULLVERSION
    FULLVERSION = VERSION
    if os.path.exists('.git'):
        GIT_REVISION = git_version()
    elif os.path.exists('Orange/version.py'):
        # must be a source distribution, use existing version file
        import imp
        version = imp.load_source("Orange.version", "Orange/version.py")
        GIT_REVISION = version.git_revision
    else:
        GIT_REVISION = "Unknown"

    if not ISRELEASED:
        FULLVERSION += '.dev0+' + GIT_REVISION[:7]

    a = open(filename, 'w')
    try:
        a.write(cnt % {'version': VERSION,
                       'full_version': FULLVERSION,
                       'git_revision': GIT_REVISION,
                       'isrelease': str(ISRELEASED)})
    finally:
        a.close()


PACKAGES = find_packages(include=("Orange*",))

# Extra non .py, .{so,pyd} files that are installed within the package dir
# hierarchy
PACKAGE_DATA = {
    "Orange": ["datasets/*.{}".format(ext)
               for ext in ["tab", "csv", "basket", "info", "dst", "metadata"]],
    "Orange.canvas": ["icons/*.png", "icons/*.svg"],
    "Orange.canvas.workflows": ["*.ows"],
    "Orange.widgets": ["icons/*.png",
                       "icons/*.svg",
                       "binaries/*"],
    "Orange.widgets.report": ["icons/*.svg", "*.html"],
    "Orange.widgets.tests": ["datasets/*.tab",
                             "workflows/*.ows"],
    "Orange.widgets.data": ["icons/*.svg",
                            "icons/paintdata/*.png",
                            "icons/paintdata/*.svg"],
    "Orange.widgets.data.tests": ["origin1/*.tab",
                                  "origin2/*.tab",
                                  "*.txt", "*.tab"],
    "Orange.widgets.evaluate": ["icons/*.svg", 'icons/*png'],
    "Orange.widgets.model": ["icons/*.svg"],
    "Orange.widgets.visualize": ["icons/*.svg", 'utils/highcharts/_highcharts/*'],
    "Orange.widgets.unsupervised": ["icons/*.svg"],
    "Orange.widgets.deepLearning": ['icons/*.png',
                                    'playground/*'],
    "Orange.widgets.utils": ["_webview/*.js"],
    "Orange.widgets.reinforcement": ["icons/*.svg",
                                     'icons/*.png'],
    "Orange.tests": ["xlsx_files/*.xlsx", "datasets/*.tab",
                     "xlsx_files/*.xls",
                     "datasets/*.basket", "datasets/*.csv",
                     "datasets/*.pkl", "datasets/*.pkl.gz"]
}


class LintCommand(Command):
    """A setup.py lint subcommand developers can run locally."""
    description = "run code linter(s)"
    user_options = []
    initialize_options = finalize_options = lambda self: None

    def run(self):
        """Lint current branch compared to a reasonable master branch"""
        sys.exit(subprocess.call(r'''
        set -eu
        upstream="$(git remote -v |
                    awk '/[@\/]github.com[:\/]biolab\/orange3[\. ]/{ print $1; exit }')"
        git fetch -q $upstream master
        best_ancestor=$(git merge-base HEAD refs/remotes/$upstream/master)
        .github/workflows/check_pylint_diff.sh $best_ancestor
        ''', shell=True, cwd=os.path.dirname(os.path.abspath(__file__))))


class CoverageCommand(Command):
    """A setup.py coverage subcommand developers can run locally."""
    description = "run code coverage"
    user_options = []
    initialize_options = finalize_options = lambda self: None

    def run(self):
        """Check coverage on current workdir"""
        sys.exit(subprocess.call(r'''
        coverage run --source=Orange -m unittest -v Orange.tests
        echo; echo
        coverage combine
        coverage report
        coverage html &&
            { echo; echo "See also: file://$(pwd)/htmlcov/index.html"; echo; }
        ''', shell=True, cwd=os.path.dirname(os.path.abspath(__file__))))


class build_ext_error(build_ext):
    def initialize_options(self):
        raise SystemExit(
            "Cannot compile extensions. numpy and cython are required to "
            "build Orange."
        )


# ${prefix} relative install path for html help files
DATAROOTDIR = "share/help/en/orange3/htmlhelp"


def findall(startdir, followlinks=False, ):
    files = (
        os.path.join(base, file)
        for base, dirs, files in os.walk(startdir, followlinks=followlinks)
        for file in files
    )
    return filter(os.path.isfile, files)


def find_htmlhelp_files(subdir):
    data_files = []
    thisdir = os.path.dirname(__file__)
    sourcedir = os.path.join(thisdir, subdir)
    files = filter(
        # filter out meta files
        lambda path: not path.endswith((".hhc", ".hhk", ".hhp", ".stp")),
        findall(sourcedir)
    )
    for file in files:
        relpath = os.path.relpath(file, start=subdir)
        relsubdir = os.path.dirname(relpath)
        # path.join("a", "") results in "a/"; distutils install_data does not
        # accept paths that end with "/" on windows.
        if relsubdir:
            targetdir = os.path.join(DATAROOTDIR, relsubdir)
        else:
            targetdir = DATAROOTDIR
        assert not targetdir.endswith("/")
        data_files.append((targetdir, [file]))
    return data_files


def add_with_option(option, help="", default=None, ):
    """
    A class decorator that adds a boolean --with(out)-option cmd line switch
    to a distutils.cmd.Command class

    Parameters
    ----------
    option : str
        Name of the option without the 'with-' part i.e. passing foo will
        create a `--with-foo` and `--without-foo` options
    help : str
        Help for `cmd --help`. This should document the positive option (i.e.
        --with-foo)
    default : Optional[bool]
        The default state.

    Returns
    -------
    command : Command

    Examples
    --------
    >>> @add_with_option("foo", "Build with foo enabled", default=False)
    >>> class foobuild(build):
    >>>    def run(self):
    >>>        if self.with_foo:
    >>>            ...

    """
    def decorator(cmdclass):
        # type: (Type[Command]) -> Type[Command]
        cmdclass.user_options = getattr(cmdclass, "user_options", []) + [
            ("with-" + option, None, help),
            ("without-" + option, None, ""),
        ]
        cmdclass.boolean_options = getattr(cmdclass, "boolean_options", []) + [
            ("with-" + option,),
        ]
        cmdclass.negative_opt = dict(
            getattr(cmdclass, "negative_opt", {}), **{
                "without-" + option: "with-" + option
            }
        )
        setattr(cmdclass, "with_" + option, default)
        return cmdclass
    return decorator


_HELP = "Build and include html help files in the distribution"


@add_with_option("htmlhelp", _HELP)
class config(config.config):
    # just record the with-htmlhelp option for sdist and build's default
    pass


@add_with_option("htmlhelp", _HELP)
class sdist(sdist.sdist):
    # build_htmlhelp to fill in distribution.data_files which are then included
    # in the source dist.
    sub_commands = sdist.sdist.sub_commands + [
        ("build_htmlhelp", lambda self: self.with_htmlhelp)
    ]

    def finalize_options(self):
        super().finalize_options()
        self.set_undefined_options(
            "config", ("with_htmlhelp", "with_htmlhelp")
        )


@add_with_option("htmlhelp", _HELP)
class build(build.build):
    sub_commands = build.build.sub_commands + [
        ("build_htmlhelp", lambda self: self.with_htmlhelp)
    ]

    def finalize_options(self):
        super().finalize_options()
        self.set_undefined_options(
            "config", ("with_htmlhelp", 'with_htmlhelp')
        )


# Does the sphinx source for widget help exist the sources are in the checkout
# but not in the source distribution (sdist). The sdist already contains
# build html files.
HAVE_SPHINX_SOURCE = os.path.isdir("doc/visual-programming/source")
# Doest the build htmlhelp documentation exist
HAVE_BUILD_HTML = os.path.exists(
    "doc/visual-programming/build/htmlhelp/index.html")

if have_sphinx and HAVE_SPHINX_SOURCE:
    class build_htmlhelp(BuildDoc):
        def initialize_options(self):
            super().initialize_options()
            self.build_dir = "doc/visual-programming/build"
            self.source_dir = "doc/visual-programming/source"
            self.builder = "htmlhelp"
            self.version = VERSION

        def run(self):
            super().run()
            helpdir = os.path.join(self.build_dir, "htmlhelp")
            files = find_htmlhelp_files(helpdir)
            # add the build files to distribution
            self.distribution.data_files.extend(files)

else:
    # without sphinx we need the docs to be already build. i.e. from a
    # source dist build --with-htmlhelp
    class build_htmlhelp(Command):
        user_options = [('build-dir=', None, 'Build directory')]
        build_dir = None

        def initialize_options(self):
            self.build_dir = "doc/visual-programming/build"

        def finalize_options(self):
            pass

        def run(self):
            helpdir = os.path.join(self.build_dir, "htmlhelp")
            if not (os.path.isdir(helpdir)
                    and os.path.isfile(os.path.join(helpdir, "index.html"))):
                self.warn("Sphinx is needed to build help files. Skipping.")
                return
            files = find_htmlhelp_files(os.path.join(helpdir))
            # add the build files to distribution
            self.distribution.data_files.extend(files)


def ext_modules():
    includes = []
    libraries = []
    if have_numpy:
        includes.append(numpy.get_include())

    if os.name == 'posix':
        libraries.append("m")

    return [
        # Cython extensions. Will be automatically cythonized.
        Extension(
            "*",
            ["Orange/*/*.pyx"],
            include_dirs=includes,
            libraries=libraries,
        ),
        Extension(
            "Orange.classification._simple_tree",
            sources=[
                "Orange/classification/_simple_tree.c",
            ],
            include_dirs=includes,
            libraries=libraries,
            export_symbols=[
                "build_tree", "destroy_tree", "new_node",
                "predict_classification", "predict_regression"
            ]
        ),
        Extension(
            "Orange.widgets.utils._grid_density",
            sources=["Orange/widgets/utils/_grid_density.cpp"],
            language="c++",
            include_dirs=includes,
            libraries=libraries,
            export_symbols=["compute_density"],
        ),
    ]


def setup_package():
    write_version_py()
    cmdclass = {
        'lint': LintCommand,
        'coverage': CoverageCommand,
        'config': config,
        'sdist': sdist,
        'build': build,
        'build_htmlhelp': build_htmlhelp,
        # Use install_data from distutils, not numpy.distutils.
        # numpy.distutils insist all data files are installed in site-packages
        'install_data': install_data.install_data
    }
    if have_numpy and have_cython:
        extra_args = {}
        cmdclass["build_ext"] = build_ext
    else:
        # substitute a build_ext command with one that raises an error when
        # building. In order to fully support `pip install` we need to
        # survive a `./setup egg_info` without numpy so pip can properly
        # query our install dependencies
        extra_args = {}
        cmdclass["build_ext"] = build_ext_error

    setup(
        name=NAME,
        version=FULLVERSION,
        description=DESCRIPTION,
        long_description=LONG_DESCRIPTION,
        long_description_content_type=LONG_DESCRIPTION_CONTENT_TYPE,
        author=AUTHOR,
        author_email=AUTHOR_EMAIL,
        url=URL,
        project_urls=PROJECT_URLS,
        license=LICENSE,
        keywords=KEYWORDS,
        classifiers=CLASSIFIERS,
        packages=PACKAGES,
        ext_modules=ext_modules(),
        package_data=PACKAGE_DATA,
        data_files=DATA_FILES,
        install_requires=INSTALL_REQUIRES,
        extras_require=EXTRAS_REQUIRE,
        entry_points=ENTRY_POINTS,
        zip_safe=False,
        test_suite='Orange.tests.suite',
        cmdclass=cmdclass,
        **extra_args
    )


if __name__ == '__main__':
    setup_package()<|MERGE_RESOLUTION|>--- conflicted
+++ resolved
@@ -39,23 +39,15 @@
     have_pyqt5 = True
 except ImportError:
     have_pyqt5 = False
-<<<<<<< HEAD
-=======
 
 is_conda = os.path.exists(os.path.join(sys.prefix, 'conda-meta'))
->>>>>>> f744aaf5
 
 is_conda = os.path.exists(os.path.join(sys.prefix, 'conda-meta'))
 
-<<<<<<< HEAD
 NAME = 'Orange3-zh'
 
-VERSION = '3.32.0'
+VERSION = '3.33.0'
 ISRELEASED = True
-=======
-VERSION = '3.33.0'
-ISRELEASED = False
->>>>>>> f744aaf5
 # full version identifier including a git revision identifier for development
 # build/releases (this is filled/updated in `write_version_py`)
 FULLVERSION = VERSION
@@ -65,19 +57,8 @@
 LONG_DESCRIPTION = open(README_FILE).read()
 LONG_DESCRIPTION_CONTENT_TYPE = 'text/markdown'
 AUTHOR = 'Bioinformatics Laboratory, FRI UL'
-<<<<<<< HEAD
 AUTHOR_EMAIL = 'gengyabc@aliyun.com'
 URL = 'https://chengxianzn.one/'
-=======
-AUTHOR_EMAIL = 'info@biolab.si'
-URL = 'https://orangedatamining.com/'
-PROJECT_URLS = {
-    'Documentation': 'https://orangedatamining.com/docs',
-    'Source Code': 'https://github.com/biolab/orange3',
-    'Issue Tracker': 'https://github.com/biolab/orange3/issues',
-    'Donate': 'https://github.com/sponsors/biolab'
-}
->>>>>>> f744aaf5
 LICENSE = 'GPLv3+'
 
 KEYWORDS = [
