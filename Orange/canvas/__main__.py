"""
Orange Canvas main entry point

"""
import argparse
import uuid
import os
import sys
import time
import logging
import signal
import shutil

from logging.handlers import RotatingFileHandler
from collections import defaultdict
from datetime import date
from urllib.request import urlopen, Request

import pkg_resources
import yaml

from AnyQt.QtGui import QColor, QDesktopServices, QIcon, QPalette
from AnyQt.QtCore import QUrl, QSettings, QThread, pyqtSignal

import pyqtgraph

from orangecanvas import config as canvasconfig
from orangecanvas.application.outputview import ExceptHook
from orangecanvas.document.usagestatistics import UsageStatistics
from orangecanvas.utils.overlay import Notification, NotificationServer
from orangecanvas.main import Main

from orangewidget.workflow.errorreporting import handle_exception

from Orange import canvas
from Orange.util import literal_eval, requirementsSatisfied, resource_filename
from Orange.version import version as current, release as is_release
from Orange.canvas import config
from Orange.canvas.mainwindow import MainWindow
from Orange.widgets.settings import widget_settings_dir


log = logging.getLogger(__name__)

statistics_server_url = os.getenv(
    "ORANGE_STATISTICS_API_URL", "https://orange.biolab.si/usage-statistics"
)


def ua_string():
    is_anaconda = "Continuum" in sys.version or "conda" in sys.version
    return "Orange{orange_version}:Python{py_version}:{platform}:{conda}".format(
        orange_version=current,
        py_version=".".join(str(a) for a in sys.version_info[:3]),
        platform=sys.platform,
        conda="Anaconda" if is_anaconda else "",
    )


def make_sql_logger(level=logging.INFO):
    sql_log = logging.getLogger("sql_log")
    sql_log.setLevel(level)
    handler = RotatingFileHandler(
        os.path.join(config.log_dir(), "sql.log"), maxBytes=1e7, backupCount=2
    )
    sql_log.addHandler(handler)


def make_stdout_handler(level, fmt=None):
    handler = logging.StreamHandler()
    handler.setLevel(level)
    if fmt:
        handler.setFormatter(logging.Formatter(fmt))
    return handler


def check_for_updates():
    settings = QSettings()
    check_updates = settings.value("startup/check-updates", True, type=bool)
    last_check_time = settings.value("startup/last-update-check-time", 0, type=int)
    ONE_DAY = 86400

    if check_updates and time.time() - last_check_time > ONE_DAY:
        settings.setValue("startup/last-update-check-time", int(time.time()))

        class GetLatestVersion(QThread):
            resultReady = pyqtSignal(str)

            def run(self):
                try:
                    request = Request(
                        "https://orange.biolab.si/version/",
                        headers={
                            "Accept": "text/plain",
                            "Accept-Encoding": "gzip, deflate",
                            "Connection": "close",
                            "User-Agent": ua_string(),
                        },
                    )
                    contents = urlopen(request, timeout=10).read().decode()
                # Nothing that this fails with should make Orange crash
                except Exception:  # pylint: disable=broad-except
                    log.exception("Failed to check for updates")
                else:
                    self.resultReady.emit(contents)

        def compare_versions(latest):
            version = pkg_resources.parse_version
            skipped = settings.value("startup/latest-skipped-version", "", type=str)
            if version(latest) <= version(current) or latest == skipped:
                return

            notif = Notification(
                title="橙现智能有更新版本",
                text="菜单栏点击: 选项 -> 升级与插件, 选中 orange3-zh 升级",
                icon=QIcon(resource_filename("canvas/icons/update.png")),
            )

            def handle_click(role):
                if role == notif.RejectRole:
                    settings.setValue("startup/latest-skipped-version", latest)
                if role == notif.AcceptRole:
                    QDesktopServices.openUrl(QUrl("chegnxianzn.one"))

            notif.clicked.connect(handle_click)
            canvas.notification_server_instance.registerNotification(notif)

        thread = GetLatestVersion()
        thread.resultReady.connect(compare_versions)
        thread.start()
        return thread
    return None


def open_link(url: QUrl):
    # if url.scheme() == "orange":
    #     # define custom actions within Orange here
    #     if url.host() == "enable-statistics":
    #         settings = QSettings()

    #         settings.setValue("reporting/send-statistics", True)
    #         UsageStatistics.set_enabled(True)

    #         if not settings.contains("reporting/machine-id"):
    #             settings.setValue("reporting/machine-id", str(uuid.uuid4()))
    # else:
    #     QDesktopServices.openUrl(url)
    pass


class YAMLNotification:
    """
    Class used for safe loading of yaml file.
    """

    # pylint: disable=redefined-builtin
    def __init__(
        self,
        id=None,
        type=None,
        start=None,
        end=None,
        requirements=None,
        icon=None,
        title=None,
        text=None,
        link=None,
        accept_button_label=None,
        reject_button_label=None,
    ):
        self.id = id
        self.type = type
        self.start = start
        self.end = end
        self.requirements = requirements
        self.icon = icon
        self.title = title
        self.text = text
        self.link = link
        self.accept_button_label = accept_button_label
        self.reject_button_label = reject_button_label

    def toNotification(self):
        return Notification(
            title=self.title,
            text=self.text,
            accept_button_label=self.accept_button_label,
            reject_button_label=self.reject_button_label,
            icon=QIcon(resource_filename(self.icon)),
        )

    @staticmethod
    def yamlConstructor(loader, node):
        fields = loader.construct_mapping(node)
        return YAMLNotification(**fields)


yaml.add_constructor(
    "!Notification", YAMLNotification.yamlConstructor, Loader=yaml.SafeLoader
)


def pull_notifications():
    settings = QSettings()
    check_notifs = settings.value("notifications/check-notifications", True, bool)
    if not check_notifs:
        return None

    Version = pkg_resources.parse_version

    # create settings_dict for notif requirements purposes (read-only)
    spec = canvasconfig.spec + config.spec
    settings_dict = canvasconfig.Settings(defaults=spec, store=settings)

    # map of installed addon name -> version
    installed_list = [
        ep.dist for ep in config.addon_entry_points() if ep.dist is not None
    ]
    installed = defaultdict(lambda: "-1")
    for addon in installed_list:
        installed[addon.project_name] = addon.version

    # get set of already displayed notification IDs, stored in settings["notifications/displayed"]
    displayedIDs = literal_eval(settings.value("notifications/displayed", "set()", str))

    # get notification feed from Github
    class GetNotifFeed(QThread):
        resultReady = pyqtSignal(str)

        def run(self):
            # try:
            #     request = Request(
            #         "https://orange.biolab.si/notification-feed",
            #         headers={
            #             "Accept": "text/plain",
            #             "Connection": "close",
            #             "User-Agent": ua_string(),
            #             "Cache-Control": "no-cache",
            #             "Pragma": "no-cache",
            #         },
            #     )
            #     contents = urlopen(request, timeout=10).read().decode()
            # # Nothing that this fails with should make Orange crash
            # except Exception:  # pylint: disable=broad-except
            #     log.warning("Failed to pull notification feed")
            # else:
            #     self.resultReady.emit(contents)
            pass

    thread = GetNotifFeed()

    def parse_yaml_notification(YAMLnotif: YAMLNotification):
        # check if notification has been displayed and responded to previously
        if YAMLnotif.id and YAMLnotif.id in displayedIDs:
            return

        # check if type is filtered by user
        allowAnnouncements = settings.value("notifications/announcements", True, bool)
        allowBlog = settings.value("notifications/blog", True, bool)
        allowNewFeatures = settings.value("notifications/new-features", True, bool)
        if YAMLnotif.type and (
            YAMLnotif.type == "announcement"
            and not allowAnnouncements
            or YAMLnotif.type == "blog"
            and not allowBlog
            or YAMLnotif.type == "new-features"
            and not allowNewFeatures
        ):
            return

        # check time validity
        today = date.today()
        if (YAMLnotif.start and YAMLnotif.start > today) or (
            YAMLnotif.end and YAMLnotif.end < today
        ):
            return

        # check requirements
        reqs = YAMLnotif.requirements
        # Orange/addons version
        if (
            reqs
            and "installed" in reqs
            and not requirementsSatisfied(
                reqs["installed"], installed, req_type=Version
            )
        ):
            return
        # local config values
        if (
            reqs
            and "local_config" in reqs
            and not requirementsSatisfied(reqs["local_config"], settings_dict)
        ):
            return

        # if no custom icon is set, default to notif type icon
        if YAMLnotif.icon is None and YAMLnotif.type is not None:
            YAMLnotif.icon = "canvas/icons/" + YAMLnotif.type + ".png"

        # instantiate and return Notification
        notif = YAMLnotif.toNotification()

        # connect link to notification
        notif.accepted.connect(lambda: open_link(QUrl(YAMLnotif.link)))

        # remember notification id
        def remember_notification(role):
            # if notification was accepted or rejected, write its ID to preferences
            if role == notif.DismissRole or YAMLnotif.id is None:
                return

            displayedIDs.add(YAMLnotif.id)
            settings.setValue("notifications/displayed", repr(displayedIDs))

        notif.clicked.connect(remember_notification)

        # display notification
        canvas.notification_server_instance.registerNotification(notif)

    def setup_notification_feed(feed_str):
        feed = yaml.safe_load(feed_str)
        for YAMLnotif in feed:
            parse_yaml_notification(YAMLnotif)

    thread.resultReady.connect(setup_notification_feed)
    thread.start()
    return thread


def send_usage_statistics():
    def send_statistics(url):
        pass
    #     """Send the statistics to the remote at `url`"""
    #     import json
    #     import requests

    #     settings = QSettings()
    #     if not settings.value("reporting/send-statistics", False, type=bool):
    #         log.info("Not sending usage statistics (preferences setting).")
    #         return
    #     if not UsageStatistics.is_enabled():
    #         log.info("Not sending usage statistics (disabled).")
    #         return

    #     if settings.contains("reporting/machine-id"):
    #         machine_id = settings.value("reporting/machine-id")
    #     else:
    #         machine_id = str(uuid.uuid4())
    #         settings.setValue("reporting/machine-id", machine_id)

    #     is_anaconda = "Continuum" in sys.version or "conda" in sys.version

    #     data = UsageStatistics.load()
    #     for d in data:
    #         d["Orange Version"] = d.pop("Application Version", "")
    #         d["Anaconda"] = is_anaconda
    #         d["UUID"] = machine_id
    #     try:
    #         r = requests.post(url, files={"file": json.dumps(data)})
    #         if r.status_code != 200:
    #             log.warning(
    #                 "Error communicating with server while attempting to send "
    #                 "usage statistics. Status code %d",
    #                 r.status_code,
    #             )
    #             return
    #         # success - wipe statistics file
    #         log.info("Usage statistics sent.")
    #         with open(UsageStatistics.filename(), "w", encoding="utf-8") as f:
    #             json.dump([], f)
    #     except (ConnectionError, requests.exceptions.RequestException):
    #         log.warning("Connection error while attempting to send usage statistics.")
    #     except Exception:  # pylint: disable=broad-except
    #         log.warning("Failed to send usage statistics.", exc_info=True)
    pass

    class SendUsageStatistics(QThread):
        def run(self):
            try:
                send_statistics(statistics_server_url)
            except Exception:  # pylint: disable=broad-except
                # exceptions in threads would crash Orange
                log.warning("Failed to send usage statistics.")

    thread = SendUsageStatistics()
    thread.start()
    return thread


class OMain(Main):
    DefaultConfig = "Orange.canvas.config.Config"

    def run(self, argv):
        # Allow termination with CTRL + C
        signal.signal(signal.SIGINT, signal.SIG_DFL)
        # Disable pyqtgraph's atexit and QApplication.aboutToQuit cleanup handlers.
        pyqtgraph.setConfigOption("exitCleanup", False)
        super().run(argv)

    def argument_parser(self) -> argparse.ArgumentParser:
        parser = super().argument_parser()
        parser.add_argument(
<<<<<<< HEAD
            "--clear-widget-settings",
            action="store_true",
            help="Clear stored widget setting/defaults",
        )
        parser.add_argument(
            "--clear-all", action="store_true", help="Clear all settings and caches"
=======
            "--clear-widget-settings", action="store_true",
            help="Clear stored widget setting/defaults",
        )
        parser.add_argument(
            "--clear-all", action="store_true",
            help="Clear all settings and caches"
>>>>>>> f744aaf5
        )
        return parser

    def setup_logging(self):
        super().setup_logging()
        make_sql_logger(self.options.log_level)

    @staticmethod
    def _rm_tree(path):
        log.debug("rmtree '%s'", path)
        shutil.rmtree(path, ignore_errors=True)

    def clear_widget_settings(self):
        log.info("Clearing widget settings")
        self._rm_tree(widget_settings_dir(versioned=True))
        self._rm_tree(widget_settings_dir(versioned=False))

    def clear_caches(self):  # pylint: disable=import-outside-toplevel
        from Orange.misc import environ
<<<<<<< HEAD

=======
>>>>>>> f744aaf5
        log.info("Clearing caches")
        self._rm_tree(environ.cache_dir())
        log.info("Clearing data")
        self._rm_tree(environ.data_dir(versioned=True))
        self._rm_tree(environ.data_dir(versioned=False))

    def clear_application_settings(self):  # pylint: disable=no-self-use
        s = QSettings()
        log.info("Clearing application settings")
        log.debug("clear '%s'", s.fileName())
        s.clear()
        s.sync()

    def setup_application(self):
        super().setup_application()
<<<<<<< HEAD
        clear_settings_flag = os.path.join(widget_settings_dir(), "DELETE_ON_START")
        # NOTE: No OWWidgetBase subclass should be imported before this
        options = self.options
        if options.clear_widget_settings or os.path.isfile(clear_settings_flag):
=======
        clear_settings_flag = os.path.join(widget_settings_dir(),
                                           "DELETE_ON_START")
        # NOTE: No OWWidgetBase subclass should be imported before this
        options = self.options
        if options.clear_widget_settings or \
                os.path.isfile(clear_settings_flag):
>>>>>>> f744aaf5
            self.clear_widget_settings()

        if options.clear_all:
            self.clear_widget_settings()
            self.clear_caches()
            self.clear_application_settings()

        notif_server = NotificationServer()
        canvas.notification_server_instance = notif_server

        self._update_check = check_for_updates()
        self._send_stat = send_usage_statistics()
        self._pull_notifs = pull_notifications()

        settings = QSettings()
<<<<<<< HEAD
        settings.setValue(
            "startup/launch-count", settings.value("startup/launch-count", 0, int) + 1
        )

        if settings.value("reporting/send-statistics", False, type=bool) and is_release:
=======
        settings.setValue('startup/launch-count',
                          settings.value('startup/launch-count', 0, int) + 1)

        if settings.value("reporting/send-statistics", False, type=bool) \
                and is_release:
>>>>>>> f744aaf5
            UsageStatistics.set_enabled(True)

        app = self.application

        # set pyqtgraph colors
        def onPaletteChange():
            p = app.palette()
            bg = p.base().color().name()
            fg = p.windowText().color().name()

<<<<<<< HEAD
            log.info("Setting pyqtgraph background to %s", bg)
            pyqtgraph.setConfigOption("background", bg)
            log.info("Setting pyqtgraph foreground to %s", fg)
            pyqtgraph.setConfigOption("foreground", fg)
            app.setProperty("darkMode", p.color(QPalette.Base).value() < 127)
=======
            log.info('Setting pyqtgraph background to %s', bg)
            pyqtgraph.setConfigOption('background', bg)
            log.info('Setting pyqtgraph foreground to %s', fg)
            pyqtgraph.setConfigOption('foreground', fg)
            app.setProperty('darkMode', p.color(QPalette.Base).value() < 127)
>>>>>>> f744aaf5

        app.paletteChanged.connect(onPaletteChange)
        onPaletteChange()

    def show_splash_message(self, message: str, color=QColor("#FFFFFF")):
        super().show_splash_message(message, color)

    def create_main_window(self):
        window = MainWindow()
        window.set_notification_server(canvas.notification_server_instance)
        return window

    def setup_sys_redirections(self):
        super().setup_sys_redirections()
        if isinstance(sys.excepthook, ExceptHook):
            sys.excepthook.handledException.connect(handle_exception)

    def tear_down_sys_redirections(self):
        if isinstance(sys.excepthook, ExceptHook):
            sys.excepthook.handledException.disconnect(handle_exception)
        super().tear_down_sys_redirections()


def main(argv=None):
    return OMain().run(argv)


if __name__ == "__main__":
    sys.exit(main())<|MERGE_RESOLUTION|>--- conflicted
+++ resolved
@@ -401,21 +401,12 @@
     def argument_parser(self) -> argparse.ArgumentParser:
         parser = super().argument_parser()
         parser.add_argument(
-<<<<<<< HEAD
-            "--clear-widget-settings",
-            action="store_true",
-            help="Clear stored widget setting/defaults",
-        )
-        parser.add_argument(
-            "--clear-all", action="store_true", help="Clear all settings and caches"
-=======
             "--clear-widget-settings", action="store_true",
             help="Clear stored widget setting/defaults",
         )
         parser.add_argument(
             "--clear-all", action="store_true",
             help="Clear all settings and caches"
->>>>>>> f744aaf5
         )
         return parser
 
@@ -435,10 +426,6 @@
 
     def clear_caches(self):  # pylint: disable=import-outside-toplevel
         from Orange.misc import environ
-<<<<<<< HEAD
-
-=======
->>>>>>> f744aaf5
         log.info("Clearing caches")
         self._rm_tree(environ.cache_dir())
         log.info("Clearing data")
@@ -454,19 +441,12 @@
 
     def setup_application(self):
         super().setup_application()
-<<<<<<< HEAD
-        clear_settings_flag = os.path.join(widget_settings_dir(), "DELETE_ON_START")
-        # NOTE: No OWWidgetBase subclass should be imported before this
-        options = self.options
-        if options.clear_widget_settings or os.path.isfile(clear_settings_flag):
-=======
         clear_settings_flag = os.path.join(widget_settings_dir(),
                                            "DELETE_ON_START")
         # NOTE: No OWWidgetBase subclass should be imported before this
         options = self.options
         if options.clear_widget_settings or \
                 os.path.isfile(clear_settings_flag):
->>>>>>> f744aaf5
             self.clear_widget_settings()
 
         if options.clear_all:
@@ -482,19 +462,11 @@
         self._pull_notifs = pull_notifications()
 
         settings = QSettings()
-<<<<<<< HEAD
-        settings.setValue(
-            "startup/launch-count", settings.value("startup/launch-count", 0, int) + 1
-        )
-
-        if settings.value("reporting/send-statistics", False, type=bool) and is_release:
-=======
         settings.setValue('startup/launch-count',
                           settings.value('startup/launch-count', 0, int) + 1)
 
         if settings.value("reporting/send-statistics", False, type=bool) \
                 and is_release:
->>>>>>> f744aaf5
             UsageStatistics.set_enabled(True)
 
         app = self.application
@@ -505,19 +477,11 @@
             bg = p.base().color().name()
             fg = p.windowText().color().name()
 
-<<<<<<< HEAD
-            log.info("Setting pyqtgraph background to %s", bg)
-            pyqtgraph.setConfigOption("background", bg)
-            log.info("Setting pyqtgraph foreground to %s", fg)
-            pyqtgraph.setConfigOption("foreground", fg)
-            app.setProperty("darkMode", p.color(QPalette.Base).value() < 127)
-=======
             log.info('Setting pyqtgraph background to %s', bg)
             pyqtgraph.setConfigOption('background', bg)
             log.info('Setting pyqtgraph foreground to %s', fg)
             pyqtgraph.setConfigOption('foreground', fg)
             app.setProperty('darkMode', p.color(QPalette.Base).value() < 127)
->>>>>>> f744aaf5
 
         app.paletteChanged.connect(onPaletteChange)
         onPaletteChange()
