--- conflicted
+++ resolved
@@ -233,20 +233,12 @@
         self.ui_info = gui.widgetLabel(box_info)
 
         # Display controls area
-<<<<<<< HEAD
-        box_display = gui.widgetBox(self.controlArea, "显示")
+        box_display = gui.widgetBox(self.controlArea, '显示')
         # maxValue is set to a wide three-digit number to probably ensure the
         # proper label width. The maximum is later set to match the tree depth
         self.ui_depth_slider = gui.hSlider(
-            box_display, self, "depth_limit", label="深度", ticks=False, maxValue=900
-=======
-        box_display = gui.widgetBox(self.controlArea, 'Display')
-        # maxValue is set to a wide three-digit number to probably ensure the
-        # proper label width. The maximum is later set to match the tree depth
-        self.ui_depth_slider = gui.hSlider(
-            box_display, self, 'depth_limit', label='Depth', ticks=False,
+            box_display, self, 'depth_limit', label='深度', ticks=False,
             maxValue=900
->>>>>>> f744aaf5
         )  # type: QSlider
         self.ui_target_class_combo = gui.comboBox(
             box_display,
