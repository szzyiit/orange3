--- conflicted
+++ resolved
@@ -29,15 +29,8 @@
 from Orange.widgets.utils.sql import check_sql_input
 from Orange.widgets.utils.widgetpreview import WidgetPreview
 from Orange.widgets.visualize.owdistributions import LegendItem
-<<<<<<< HEAD
-from Orange.widgets.visualize.utils.customizableplot import (
-    Updater,
-    CommonParameterSetter,
-)
-=======
 from Orange.widgets.visualize.utils.customizableplot import Updater, \
     CommonParameterSetter
->>>>>>> f744aaf5
 from Orange.widgets.visualize.utils.plotutils import AxisItem, PlotWidget
 from Orange.widgets.widget import OWWidget, Input, Output, Msg
 
@@ -322,24 +315,12 @@
                     Updater.ANTIALIAS_LABEL: (None, False),
                 },
                 self.SEL_MISSING_LINE_LABEL: {
-<<<<<<< HEAD
-                    Updater.WIDTH_LABEL: (
-                        range(1, 15),
-                        LinePlotStyle.SELECTED_LINE_WIDTH,
-                    ),
-                    Updater.STYLE_LABEL: (list(Updater.LINE_STYLES), "Dash line"),
-                    Updater.ALPHA_LABEL: (
-                        range(0, 255, 5),
-                        LinePlotStyle.SELECTED_LINE_ALPHA,
-                    ),
-=======
                     Updater.WIDTH_LABEL: (range(1, 15),
                                           LinePlotStyle.SELECTED_LINE_WIDTH),
                     Updater.STYLE_LABEL: (list(Updater.LINE_STYLES),
                                           "Dash line"),
                     Updater.ALPHA_LABEL: (range(0, 255, 5),
                                           LinePlotStyle.SELECTED_LINE_ALPHA),
->>>>>>> f744aaf5
                     Updater.ANTIALIAS_LABEL: (None, True),
                 },
                 self.RANGE_LABEL: {
@@ -364,12 +345,8 @@
 
         def update_missing_lines(**settings):
             self.missing_line_settings.update(**settings)
-<<<<<<< HEAD
-            Updater.update_lines(self.missing_lines_items, **self.missing_line_settings)
-=======
             Updater.update_lines(self.missing_lines_items,
                                  **self.missing_line_settings)
->>>>>>> f744aaf5
 
         def update_sel_lines(**settings):
             self.sel_line_settings.update(**settings)
@@ -377,14 +354,8 @@
 
         def update_sel_missing_lines(**settings):
             self.sel_missing_line_settings.update(**settings)
-<<<<<<< HEAD
-            Updater.update_lines(
-                self.sel_missing_lines_items, **self.sel_missing_line_settings
-            )
-=======
             Updater.update_lines(self.sel_missing_lines_items,
                                  **self.sel_missing_line_settings)
->>>>>>> f744aaf5
 
         def _update_brush(items, **settings):
             for item in items:
@@ -474,19 +445,10 @@
         self.bottom_axis.setLabel("")
         left_axis = AxisItem(orientation="left")
         left_axis.setLabel("")
-<<<<<<< HEAD
-        super().__init__(
-            parent,
-            viewBox=LinePlotViewBox(),
-            enableMenu=False,
-            axisItems={"bottom": self.bottom_axis, "left": left_axis},
-        )
-=======
         super().__init__(parent, viewBox=LinePlotViewBox(),
                          enableMenu=False,
                          axisItems={"bottom": self.bottom_axis,
                                     "left": left_axis})
->>>>>>> f744aaf5
         self.view_box = self.getViewBox()
         self.selection = set()
         self.legend = self._create_legend(((1, 0), (1, 0)))
@@ -583,21 +545,9 @@
         self.mean = self._get_mean_curve()
         self.error_bar = self._get_error_bar()
         self.graph_items = [
-<<<<<<< HEAD
-            self.mean,
-            self.range,
-            self.sel_range,
-            self.profiles,
-            self.sub_profiles,
-            self.sel_profiles,
-            self.error_bar,
-            self.missing_profiles,
-            self.sel_missing_profiles,
-=======
             self.mean, self.range, self.sel_range, self.profiles,
             self.sub_profiles, self.sel_profiles, self.error_bar,
             self.missing_profiles, self.sel_missing_profiles,
->>>>>>> f744aaf5
             self.sub_missing_profiles,
         ]
 
@@ -717,17 +667,9 @@
         self.profiles.setPen(pen)
 
         color = QColor(self.color)
-<<<<<<< HEAD
-        alpha = (
-            self.graph.parameter_setter.missing_line_settings[Updater.ALPHA_LABEL]
-            if not selection
-            else LinePlotStyle.UNSELECTED_LINE_ALPHA_SEL
-        )
-=======
         alpha = self.graph.parameter_setter.missing_line_settings[
             Updater.ALPHA_LABEL] if not selection else \
             LinePlotStyle.UNSELECTED_LINE_ALPHA_SEL
->>>>>>> f744aaf5
         color.setAlpha(alpha)
         pen = self.missing_profiles.opts["pen"]
         pen.setColor(color)
@@ -741,16 +683,8 @@
         )
         self.sel_profiles.setData(x=x, y=y, connect=connect)
 
-<<<<<<< HEAD
-        x, y, connect = (
-            self.__get_disconnected_curve_missing_data(y_data)
-            if y_data is not None
-            else (None, None, None)
-        )
-=======
         x, y, connect = self.__get_disconnected_curve_missing_data(y_data) \
             if y_data is not None else (None, None, None)
->>>>>>> f744aaf5
         self.sel_missing_profiles.setData(x=x, y=y, connect=connect)
 
     def update_sel_profiles_color(self, subset):
@@ -764,12 +698,7 @@
 
         color = QColor(Qt.black) if subset else QColor(self.color)
         alpha = self.graph.parameter_setter.sel_missing_line_settings[
-<<<<<<< HEAD
-            Updater.ALPHA_LABEL
-        ]
-=======
             Updater.ALPHA_LABEL]
->>>>>>> f744aaf5
         color.setAlpha(alpha)
         pen = self.sel_missing_profiles.opts["pen"]
         pen.setColor(color)
@@ -783,16 +712,8 @@
         )
         self.sub_profiles.setData(x=x, y=y, connect=connect)
 
-<<<<<<< HEAD
-        x, y, connect = (
-            self.__get_disconnected_curve_missing_data(y_data)
-            if y_data is not None
-            else (None, None, None)
-        )
-=======
         x, y, connect = self.__get_disconnected_curve_missing_data(y_data) \
             if y_data is not None else (None, None, None)
->>>>>>> f744aaf5
         self.sub_missing_profiles.setData(x=x, y=y, connect=connect)
 
     def update_sel_range(self, y_data):
@@ -822,11 +743,7 @@
         # disconnect until the first non nan
         first_non_nan = np.argmin(connect, axis=1)
         for row in np.flatnonzero(first_non_nan):
-<<<<<<< HEAD
-            connect[row, : first_non_nan[row]] = False
-=======
             connect[row, :first_non_nan[row]] = False
->>>>>>> f744aaf5
         connect[:, -1] = False
         connect = connect.flatten()
         return x, y, connect
@@ -883,15 +800,8 @@
         no_display_option = Msg("No display option is selected.")
 
     class Information(OWWidget.Information):
-<<<<<<< HEAD
-        too_many_features = Msg(
-            "Data has too many features. Only first {}"
-            " are shown.".format(MAX_FEATURES)
-        )
-=======
         too_many_features = Msg("Data has too many features. Only first {}"
                                 " are shown.".format(MAX_FEATURES))
->>>>>>> f744aaf5
 
     def __init__(self, parent=None):
         super().__init__(parent)
@@ -1027,14 +937,8 @@
 
         self.clear_messages()
         if self.data is not None:
-<<<<<<< HEAD
-            self.graph_variables = [
-                var for var in self.data.domain.attributes if var.is_continuous
-            ]
-=======
             self.graph_variables = [var for var in self.data.domain.attributes
                                     if var.is_continuous]
->>>>>>> f744aaf5
             if len(self.graph_variables) < 1:
                 error(self.Error.not_enough_attrs)
             else:
@@ -1047,14 +951,8 @@
         if self.data is not None:
             if not (self.show_profiles or self.show_range or self.show_mean):
                 self.Warning.no_display_option()
-<<<<<<< HEAD
-            enable = (self.show_profiles or self.show_range) and len(
-                self.data
-            ) < SEL_MAX_INSTANCES
-=======
             enable = (self.show_profiles or self.show_range) and \
                 len(self.data) < SEL_MAX_INSTANCES
->>>>>>> f744aaf5
             self.enable_selection.emit(enable)
 
     @Inputs.data_subset
