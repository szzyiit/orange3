import sys
import itertools
import warnings
from xml.sax.saxutils import escape
from math import log10, floor, ceil
from datetime import datetime, timezone

import numpy as np
from AnyQt.QtCore import Qt, QRectF, QSize, QTimer, pyqtSignal as Signal, \
    QObject, QEvent
from AnyQt.QtGui import QColor, QPen, QBrush, QPainterPath, QTransform, \
    QPainter, QPalette
from AnyQt.QtWidgets import QApplication, QToolTip, QGraphicsTextItem, \
    QGraphicsRectItem, QGraphicsItemGroup

import pyqtgraph as pg
from pyqtgraph.graphicsItems.ScatterPlotItem import Symbols
from pyqtgraph.graphicsItems.LegendItem import LegendItem as PgLegendItem
from pyqtgraph.graphicsItems.TextItem import TextItem

from Orange.preprocess.discretize import _time_binnings
from Orange.util import utc_from_timestamp
from Orange.widgets import gui
from Orange.widgets.settings import Setting
from Orange.widgets.utils import classdensity, colorpalettes
from Orange.widgets.visualize.utils.customizableplot import Updater, \
    CommonParameterSetter
from Orange.widgets.visualize.utils.plotutils import (
    HelpEventDelegate as EventDelegate, InteractiveViewBox as ViewBox,
    PaletteItemSample, SymbolItemSample, AxisItem, PlotWidget
)

SELECTION_WIDTH = 5
MAX_N_VALID_SIZE_ANIMATE = 1000

# maximum number of colors (including Other)
MAX_COLORS = 11


class LegendItem(PgLegendItem):
    def __init__(
            self, size=None, offset=None, pen=None, brush=None,
    ):
        super().__init__(size, offset)

        self.layout.setContentsMargins(5, 5, 5, 5)
        self.layout.setHorizontalSpacing(15)
        self.layout.setColumnAlignment(1, Qt.AlignLeft | Qt.AlignVCenter)
        if pen is not None:
            pen = QPen(pen)
        if brush is not None:
            brush = QBrush(brush)
        self.__pen = pen
        self.__brush = brush

    def restoreAnchor(self, anchors):
        """
        Restore (parent) relative position from stored anchors.

        The restored position is within the parent bounds.
        """
        anchor, parentanchor = anchors
        self.anchor(*bound_anchor_pos(anchor, parentanchor))

    # pylint: disable=arguments-differ
    def paint(self, painter, _option, _widget=None):
        painter.setPen(self.pen())
        painter.setBrush(self.brush())
        rect = self.contentsRect()
        painter.drawRoundedRect(rect, 2, 2)

    def addItem(self, item, name):
        super().addItem(item, name)
        # Fix-up the label alignment, and color
        color = self.palette().color(QPalette.Text)
        _, label = self.items[-1]
        label.setText(name, justify="left", color=color)

    def clear(self):
        """
        Clear all legend items.
        """
        items = list(self.items)
        self.items = []
        for sample, label in items:
            self.layout.removeItem(sample)
            self.layout.removeItem(label)
            sample.hide()
            label.hide()

        self.updateSize()

    def pen(self):
        if self.__pen is not None:
            return QPen(self.__pen)
        else:
            color = self.palette().color(QPalette.Disabled, QPalette.Text)
            color.setAlpha(100)
            pen = QPen(color, 1)
            pen.setCosmetic(True)
            return pen

    def brush(self):
        if self.__brush is not None:
            return QBrush(self.__brush)
        else:
            color = self.palette().color(QPalette.Window)
            color.setAlpha(150)
            return QBrush(color)

    def changeEvent(self, event: QEvent):
        if event.type() == QEvent.PaletteChange:
            color = self.palette().color(QPalette.Text)
            for _, label in self.items:
                label.setText(label.text, color=color)
        super().changeEvent(event)


def bound_anchor_pos(corner, parentpos):
    corner = np.clip(corner, 0, 1)
    parentpos = np.clip(parentpos, 0, 1)

    irx, iry = corner
    prx, pry = parentpos

    if irx > 0.9 and prx < 0.1:
        irx = prx = 0.0
    if iry > 0.9 and pry < 0.1:
        iry = pry = 0.0
    if irx < 0.1 and prx > 0.9:
        irx = prx = 1.0
    if iry < 0.1 and pry > 0.9:
        iry = pry = 1.0
    return (irx, iry), (prx, pry)


class DiscretizedScale:
    """
    Compute suitable bins for continuous value from its minimal and
    maximal value.

    The width of the bin is a power of 10 (including negative powers).
    The minimal value is rounded up and the maximal is rounded down. If this
    gives less than 3 bins, the width is divided by four; if it gives
    less than 6, it is halved.

    .. attribute:: offset
        The start of the first bin.

    .. attribute:: width
        The width of the bins

    .. attribute:: bins
        The number of bins

    .. attribute:: decimals
        The number of decimals used for printing out the boundaries
    """
    def __init__(self, min_v, max_v):
        """
        :param min_v: Minimal value
        :type min_v: float
        :param max_v: Maximal value
        :type max_v: float
        """
        super().__init__()
        dif = max_v - min_v if max_v != min_v else 1
        if np.isnan(dif):
            min_v = 0
            dif = decimals = 1
        else:
            decimals = -floor(log10(dif))
        resolution = 10 ** -decimals
        bins = ceil(dif / resolution)
        if bins < 6:
            decimals += 1
            if bins < 3:
                resolution /= 4
            else:
                resolution /= 2
            bins = ceil(dif / resolution)
        self.offset = resolution * floor(min_v // resolution)
        self.bins = bins
        self.decimals = max(decimals, 0)
        self.width = resolution

    def get_bins(self):
        return self.offset + self.width * np.arange(self.bins + 1)


class ScatterPlotItem(pg.ScatterPlotItem):
    """
    Modifies the behaviour of ScatterPlotItem as follows:

    - Add z-index. ScatterPlotItem paints points in order of appearance in
      self.data. Plotting by z-index is achieved by sorting before calling
      super().paint() and re-sorting afterwards. Re-sorting (instead of
      storing the original data) is needed because the inherited paint
      may modify the data.

    - Prevent multiple calls to updateSpots. ScatterPlotItem calls updateSpots
      at any change of sizes/colors/symbols, which then rebuilds the stored
      pixmaps for each symbol. Orange calls set* functions in succession,
      so we postpone updateSpots() to paint()."""

    def __init__(self, *args, **kwargs):
        super().__init__(*args, **kwargs)
        self._update_spots_in_paint = False
        self._z_mapping = None
        self._inv_mapping = None

    def setZ(self, z):
        """
        Set z values for all points.

        Points with higher values are plotted on top of those with lower.

        Args:
            z (np.ndarray or None): a vector of z values
        """
        if z is None:
            self._z_mapping = self._inv_mapping = None
        else:
            assert len(z) == len(self.data)
            self._z_mapping = np.argsort(z)
            self._inv_mapping = np.argsort(self._z_mapping)

    def setCoordinates(self, x, y):
        """
        Change the coordinates of points while keeping other properties.

        Asserts that the number of points stays the same.

        Note. Pyqtgraph does not offer a method for this: setting coordinates
        invalidates other data. We therefore retrieve the data to set it
        together with the coordinates. Pyqtgraph also does not offer a
        (documented) method for retrieving the data, yet using
        data[prop]` looks reasonably safe.

        The alternative, updating the whole scatterplot from the Orange Table,
        is too slow.
        """
        assert len(self.data) == len(x) == len(y)
        data = dict(x=x, y=y)
        for prop in ('pen', 'brush', 'size', 'symbol', 'data'):
            data[prop] = self.data[prop]
        self.setData(**data)

    def updateSpots(self, dataSet=None):  # pylint: disable=unused-argument
        self._update_spots_in_paint = True
        self.update()

    # pylint: disable=arguments-differ
    def paint(self, painter, option, widget=None):
        try:
            if self._z_mapping is not None:
                assert len(self._z_mapping) == len(self.data)
                self.data = self.data[self._z_mapping]
            if self._update_spots_in_paint:
                self._update_spots_in_paint = False
                super().updateSpots()
            painter.setRenderHint(QPainter.SmoothPixmapTransform, True)
            super().paint(painter, option, widget)
        finally:
            if self._inv_mapping is not None:
                self.data = self.data[self._inv_mapping]


def _define_symbols():
    """
    Add symbol ? to ScatterPlotItemSymbols,
    reflect the triangle to point upwards
    """
    path = QPainterPath()
    path.addEllipse(QRectF(-0.35, -0.35, 0.7, 0.7))
    path.moveTo(-0.5, 0.5)
    path.lineTo(0.5, -0.5)
    path.moveTo(-0.5, -0.5)
    path.lineTo(0.5, 0.5)
    Symbols["?"] = path

    path = QPainterPath()
    plusCoords = [
        (-0.5, -0.1), (-0.5, 0.1), (-0.1, 0.1), (-0.1, 0.5),
        (0.1, 0.5), (0.1, 0.1), (0.5, 0.1), (0.5, -0.1),
        (0.1, -0.1), (0.1, -0.5), (-0.1, -0.5), (-0.1, -0.1)
    ]
    path.moveTo(*plusCoords[0])
    for x, y in plusCoords[1:]:
        path.lineTo(x, y)
    path.closeSubpath()
    Symbols["+"] = path

    tr = QTransform()
    tr.rotate(180)
    Symbols['t'] = tr.map(Symbols['t'])

    tr = QTransform()
    tr.rotate(45)
    Symbols['x'] = tr.map(Symbols["+"])


_define_symbols()


def _make_pen(color, width):
    p = QPen(color, width)
    p.setCosmetic(True)
    return p


class AxisItem(AxisItem):
    """
    Axis that if needed displays ticks appropriate for time data.
    """

    _label_width = 80

    def __init__(self, *args, **kwargs):
        super().__init__(*args, **kwargs)
        self._use_time = False

    def use_time(self, enable):
        """Enables axes to display ticks for time data."""
        self._use_time = enable
        self.enableAutoSIPrefix(not enable)

    def tickValues(self, minVal, maxVal, size):
        """Find appropriate tick locations."""
        if not self._use_time:
            return super().tickValues(minVal, maxVal, size)

        # if timezone is not set, then local is used which cause exceptions
        minVal = max(minVal,
                     datetime.min.replace(tzinfo=timezone.utc).timestamp() + 1)
        maxVal = min(maxVal,
                     datetime.max.replace(tzinfo=timezone.utc).timestamp() - 1)
        mn = utc_from_timestamp(minVal).timetuple()
        mx = utc_from_timestamp(maxVal).timetuple()
        try:
            bins = _time_binnings(mn, mx, 6, 30)[-1]
        except (IndexError, ValueError):
            # cannot handle very large and very small time intervals
            return super().tickValues(minVal, maxVal, size)

        ticks = bins.thresholds

        max_steps = max(int(size / self._label_width), 1)
        if len(ticks) > max_steps:
            # remove some of ticks so that they don't overlap
            step = int(np.ceil(float(len(ticks)) / max_steps))
            ticks = ticks[::step]

        spacing = min(b - a for a, b in zip(ticks[:-1], ticks[1:]))
        return [(spacing, ticks)]

    def tickStrings(self, values, scale, spacing):
        """Format tick values according to space between them."""
        if not self._use_time:
            return super().tickStrings(values, scale, spacing)

        if spacing >= 3600 * 24 * 365:
            fmt = "%Y"
        elif spacing >= 3600 * 24 * 28:
            fmt = "%Y %b"
        elif spacing >= 3600 * 24:
            fmt = "%Y %b %d"
        elif spacing >= 3600:
            min_day = max_day = 1
            if len(values) > 0:
                min_day = datetime.fromtimestamp(
                    min(values), tz=timezone.utc).day
                max_day = datetime.fromtimestamp(
                    max(values), tz=timezone.utc).day
            if min_day == max_day:
                fmt = "%Hh"
            else:
                fmt = "%d %Hh"
        elif spacing >= 60:
            fmt = "%H:%M"
        elif spacing >= 1:
            fmt = "%H:%M:%S"
        else:
            fmt = '%S.%f'

        return [utc_from_timestamp(x).strftime(fmt) for x in values]


class ScatterBaseParameterSetter(CommonParameterSetter):
    CAT_LEGEND_LABEL = "Categorical legend"
    NUM_LEGEND_LABEL = "Numerical legend"
    NUM_LEGEND_SETTING = {
        Updater.SIZE_LABEL: (range(4, 50), 11),
        Updater.IS_ITALIC_LABEL: (None, False),
    }

    def __init__(self, master):
        super().__init__()
        self.master = master
        self.cat_legend_settings = {}
        self.num_legend_settings = {}

    def update_setters(self):
        self.initial_settings = {
            self.LABELS_BOX: {
                self.FONT_FAMILY_LABEL: self.FONT_FAMILY_SETTING,
                self.TITLE_LABEL: self.FONT_SETTING,
                self.LABEL_LABEL: self.FONT_SETTING,
                self.CAT_LEGEND_LABEL: self.FONT_SETTING,
                self.NUM_LEGEND_LABEL: self.NUM_LEGEND_SETTING,
            },
            self.ANNOT_BOX: {
                self.TITLE_LABEL: {self.TITLE_LABEL: ("", "")},
            }
        }

        def update_cat_legend(**settings):
            self.cat_legend_settings.update(**settings)
            Updater.update_legend_font(self.cat_legend_items, **settings)

        def update_num_legend(**settings):
            self.num_legend_settings.update(**settings)
            Updater.update_num_legend_font(self.num_legend, **settings)

        labels = self.LABELS_BOX
        self._setters[labels][self.CAT_LEGEND_LABEL] = update_cat_legend
        self._setters[labels][self.NUM_LEGEND_LABEL] = update_num_legend

    @property
    def title_item(self):
        return self.master.plot_widget.getPlotItem().titleLabel

    @property
    def cat_legend_items(self):
        items = self.master.color_legend.items
        if items and items[0] and isinstance(items[0][0], PaletteItemSample):
            items = []
        return itertools.chain(self.master.shape_legend.items, items)

    @property
    def num_legend(self):
        items = self.master.color_legend.items
        if items and items[0] and isinstance(items[0][0], PaletteItemSample):
            return self.master.color_legend
        return None

    @property
    def labels(self):
        return self.master.labels


class OWScatterPlotBase(gui.OWComponent, QObject):
    """
    Provide a graph component for widgets that show any kind of point plot

    The component plots a set of points with given coordinates, shapes,
    sizes and colors. Its function is similar to that of a *view*, whereas
    the widget represents a *model* and a *controler*.

    The model (widget) needs to provide methods:

    - `get_coordinates_data`, `get_size_data`, `get_color_data`,
      `get_shape_data`, `get_label_data`, which return a 1d array (or two
      arrays, for `get_coordinates_data`) of `dtype` `float64`, except for
      `get_label_data`, which returns formatted labels;
    - `get_shape_labels` returns a list of strings for shape legend
    - `get_color_labels` returns strings for color legend, or a function for
       formatting numbers if the legend is continuous, or None for default
       formatting
    - `get_tooltip`, which gives a tooltip for a single data point
    - (optional) `impute_sizes`, `impute_shapes` get final coordinates and
      shapes, and replace nans;
    - `get_subset_mask` returns a bool array indicating whether a
      data point is in the subset or not (e.g. in the 'Data Subset' signal
      in the Scatter plot and similar widgets);
    - `get_palette` returns a palette appropriate for visualizing the
      current color data;
    - `is_continuous_color` decides the type of the color legend;

    The widget (in a role of controller) must also provide methods
    - `selection_changed`

    If `get_coordinates_data` returns `(None, None)`, the plot is cleared. If
    `get_size_data`, `get_color_data` or `get_shape_data` return `None`,
    all points will have the same size, color or shape, respectively.
    If `get_label_data` returns `None`, there are no labels.

    The view (this compomnent) provides methods `update_coordinates`,
    `update_sizes`, `update_colors`, `update_shapes` and `update_labels`
    that the widget (in a role of a controler) should call when any of
    these properties are changed. If the widget calls, for instance, the
    plot's `update_colors`, the plot will react by calling the widget's
    `get_color_data` as well as the widget's methods needed to construct the
    legend.

    The view also provides a method `reset_graph`, which should be called only
    when
    - the widget gets entirely new data
    - the number of points may have changed, for instance when selecting
    a different attribute for x or y in the scatter plot, where the points
    with missing x or y coordinates are hidden.

    Every `update_something` calls the plot's `get_something`, which
    calls the model's `get_something_data`, then it transforms this data
    into whatever is needed (colors, shapes, scaled sizes) and changes the
    plot. For the simplest example, here is `update_shapes`:

    ```
        def update_shapes(self):
            if self.scatterplot_item:
                shape_data = self.get_shapes()
                self.scatterplot_item.setSymbol(shape_data)
            self.update_legends()

        def get_shapes(self):
            shape_data = self.master.get_shape_data()
            shape_data = self.master.impute_shapes(
                shape_data, len(self.CurveSymbols) - 1)
            return self.CurveSymbols[shape_data]
    ```

    On the widget's side, `get_something_data` is essentially just:

    ```
        def get_size_data(self):
            return self.get_column(self.attr_size)
    ```

    where `get_column` retrieves a column while also filtering out the
    points with missing x and y and so forth. (Here we present the simplest
    two cases, "shapes" for the view and "sizes" for the model. The colors
    for the view are more complicated since they deal with discrete and
    continuous palettes, and the shapes for the view merge infrequent shapes.)

    The plot can also show just a random sample of the data. The sample size is
    set by `set_sample_size`, and the rest is taken care by the plot: the
    widget keeps providing the data for all points, selection indices refer
    to the entire set etc. Internally, sampling happens as early as possible
    (in methods `get_<something>`).
    """
    too_many_labels = Signal(bool)
    begin_resizing = Signal()
    step_resizing = Signal()
    end_resizing = Signal()

    label_only_selected = Setting(False)
    point_width = Setting(10)
    alpha_value = Setting(128)
    show_grid = Setting(False)
    show_legend = Setting(True)
    class_density = Setting(False)
    jitter_size = Setting(0)

    resolution = 256

    CurveSymbols = np.array("o x t + d star ?".split())
    MinShapeSize = 6
    DarkerValue = 120
    UnknownColor = (168, 50, 168)

    COLOR_DEFAULT = (128, 128, 128)

    MAX_VISIBLE_LABELS = 500

    def __init__(self, scatter_widget, parent=None, view_box=ViewBox):
        QObject.__init__(self)
        gui.OWComponent.__init__(self, scatter_widget)

        self.subset_is_shown = False
        self.jittering_suspended = False

        self.view_box = view_box(self)
        _axis = {"left": AxisItem("left"), "bottom": AxisItem("bottom")}
        self.plot_widget = PlotWidget(
            viewBox=self.view_box, parent=parent, background=None,
            axisItems=_axis
        )
        self.plot_widget.hideAxis("left")
        self.plot_widget.hideAxis("bottom")
        self.plot_widget.getPlotItem().buttonsHidden = True
        self.plot_widget.setAntialiasing(True)
        self.plot_widget.sizeHint = lambda: QSize(500, 500)

        self.density_img = None
        self.scatterplot_item = None
        self.scatterplot_item_sel = None
        self.labels = []

        self.master = scatter_widget
        tooltip = self._create_drag_tooltip()
        self.view_box.setDragTooltip(tooltip)

        self.selection = None  # np.ndarray

        self.n_valid = 0
        self.n_shown = 0
        self.sample_size = None
        self.sample_indices = None

        self.palette = None

        self.shape_legend = self._create_legend(((1, 0), (1, 0)))
        self.color_legend = self._create_legend(((1, 1), (1, 1)))
        self.update_legend_visibility()

        self.scale = None  # DiscretizedScale
        self._too_many_labels = False

        # self.setMouseTracking(True)
        # self.grabGesture(QPinchGesture)
        # self.grabGesture(QPanGesture)

        self.update_grid_visibility()

        self._tooltip_delegate = EventDelegate(self.help_event)
        self.plot_widget.scene().installEventFilter(self._tooltip_delegate)
        self.view_box.sigTransformChanged.connect(self.update_density)
        self.view_box.sigRangeChangedManually.connect(self.update_labels)

        self.timer = None

        self.parameter_setter = ScatterBaseParameterSetter(self)

    def _create_legend(self, anchor):
        legend = LegendItem()
        legend.setParentItem(self.plot_widget.getViewBox())
        legend.restoreAnchor(anchor)
        return legend

    def _create_drag_tooltip(self):
        tip_parts = [
            (Qt.ControlModifier,
             "{}: Append to group".
             format("Cmd" if sys.platform == "darwin" else "Ctrl")),
            (Qt.ShiftModifier, "Shift: Add group"),
            (Qt.AltModifier, "Alt: Remove")
        ]
        all_parts = "<center>" + \
                    ", ".join(part for _, part in tip_parts) + \
                    "</center>"
        self.tiptexts = {
            modifier: all_parts.replace(part, "<b>{}</b>".format(part))
            for modifier, part in tip_parts
        }
        self.tiptexts[Qt.NoModifier] = all_parts

        self.tip_textitem = text = QGraphicsTextItem()
        # Set to the longest text
        text.setHtml(self.tiptexts[Qt.ControlModifier])
        text.setPos(4, 2)
        r = text.boundingRect()
        text.setTextWidth(r.width())
        rect = QGraphicsRectItem(0, 0, r.width() + 8, r.height() + 4)
        color = self.plot_widget.palette().color(QPalette.Disabled, QPalette.Window)
        color.setAlpha(212)
        rect.setBrush(color)
        rect.setPen(QPen(Qt.NoPen))
        self.update_tooltip()

        tooltip_group = QGraphicsItemGroup()
        tooltip_group.addToGroup(rect)
        tooltip_group.addToGroup(text)
        return tooltip_group

    def update_tooltip(self, modifiers=Qt.NoModifier):
        text = self.tiptexts[Qt.NoModifier]
        for mod in [Qt.ControlModifier,
                    Qt.ShiftModifier,
                    Qt.AltModifier]:
            if modifiers & mod:
                text = self.tiptexts.get(mod)
                break
        self.tip_textitem.setHtml(text)

    def suspend_jittering(self):
        if self.jittering_suspended:
            return
        self.jittering_suspended = True
        if self.jitter_size != 0:
            self.update_jittering()

    def unsuspend_jittering(self):
        if not self.jittering_suspended:
            return
        self.jittering_suspended = False
        if self.jitter_size != 0:
            self.update_jittering()

    def update_jittering(self):
        x, y = self.get_coordinates()
        if x is None or len(x) == 0 or self.scatterplot_item is None:
            return
        self.scatterplot_item.setCoordinates(x, y)
        self.scatterplot_item_sel.setCoordinates(x, y)
        self.update_labels()

    # TODO: Rename to remove_plot_items
    def clear(self):
        """
        Remove all graphical elements from the plot

        Calls the pyqtgraph's plot widget's clear, sets all handles to `None`,
        removes labels and selections.

        This method should generally not be called by the widget. If the data
        is gone (*e.g.* upon receiving `None` as an input data signal), this
        should be handler by calling `reset_graph`, which will in turn call
        `clear`.

        Derived classes should override this method if they add more graphical
        elements. For instance, the regression line in the scatterplot adds
        `self.reg_line_item = None` (the line in the plot is already removed
        in this method).
        """
        self.plot_widget.clear()

        self.density_img = None
        if self.timer is not None and self.timer.isActive():
            self.timer.stop()
            self.timer = None
        self.scatterplot_item = None
        self.scatterplot_item_sel = None
        self.labels = []
        self._signal_too_many_labels(False)
        self.view_box.init_history()
        self.view_box.tag_history()

    # TODO: I hate `keep_something` and `reset_something` arguments
    # __keep_selection is used exclusively be set_sample size which would
    # otherwise just repeat the code from reset_graph except for resetting
    # the selection. I'm uncomfortable with this; we may prefer to have a
    # method _reset_graph which does everything except resetting the selection,
    # and reset_graph would call it.
    def reset_graph(self, __keep_selection=False):
        """
        Reset the graph to new data (or no data)

        The method must be called when the plot receives new data, in
        particular when the number of points change. If only their properties
        - like coordinates or shapes - change, an update method
        (`update_coordinates`, `update_shapes`...) should be called instead.

        The method must also be called when the data is gone.

        The method calls `clear`, followed by calls of all update methods.

        NB. Argument `__keep_selection` is for internal use only
        """
        self.clear()
        if not __keep_selection:
            self.selection = None
        self.sample_indices = None
        self.update_coordinates()
        self.update_point_props()

    def set_sample_size(self, sample_size):
        """
        Set the sample size

        Args:
            sample_size (int or None): sample size or `None` to show all points
        """
        if self.sample_size != sample_size:
            self.sample_size = sample_size
            self.reset_graph(True)

    def update_point_props(self):
        """
        Update the sizes, colors, shapes and labels

        The method calls the appropriate update methods for individual
        properties.
        """
        self.update_sizes()
        self.update_colors()
        self.update_selection_colors()
        self.update_shapes()
        self.update_labels()

    # Coordinates
    # TODO: It could be nice if this method was run on entire data, not just
    # a sample. For this, however, it would need to either be called from
    # `get_coordinates` before sampling (very ugly) or call
    # `self.master.get_coordinates_data` (beyond ugly) or the widget would
    # have to store the ranges of unsampled data (ugly).
    # Maybe we leave it as it is.
    def _reset_view(self, x_data, y_data):
        """
        Set the range of the view box

        Args:
            x_data (np.ndarray): x coordinates
            y_data (np.ndarray) y coordinates
        """
        min_x, max_x = np.min(x_data), np.max(x_data)
        min_y, max_y = np.min(y_data), np.max(y_data)
        self.view_box.setRange(
            QRectF(min_x, min_y, max_x - min_x or 1, max_y - min_y or 1),
            padding=0.025)

    def _filter_visible(self, data):
        """Return the sample from the data using the stored sample_indices"""
        if data is None or self.sample_indices is None:
            return data
        else:
            return np.asarray(data[self.sample_indices])

    def get_coordinates(self):
        """
        Prepare coordinates of the points in the plot

        The method is called by `update_coordinates`. It gets the coordinates
        from the widget, jitters them and return them.

        The methods also initializes the sample indices if neededd and stores
        the original and sampled number of points.

        Returns:
            (tuple): a pair of numpy arrays containing (sampled) coordinates,
                or `(None, None)`.
        """
        x, y = self.master.get_coordinates_data()
        if x is None:
            self.n_valid = self.n_shown = 0
            return None, None
        self.n_valid = len(x)
        self._create_sample()
        x = self._filter_visible(x)
        y = self._filter_visible(y)
        # Jittering after sampling is OK if widgets do not change the sample
        # semi-permanently, e.g. take a sample for the duration of some
        # animation. If the sample size changes dynamically (like by adding
        # a "sample size" slider), points would move around when the sample
        # size changes. To prevent this, jittering should be done before
        # sampling (i.e. two lines earlier). This would slow it down somewhat.
        x, y = self.jitter_coordinates(x, y)
        return x, y

    def _create_sample(self):
        """
        Create a random sample if the data is larger than the set sample size
        """
        self.n_shown = min(self.n_valid, self.sample_size or self.n_valid)
        if self.sample_size is not None \
                and self.sample_indices is None \
                and self.n_valid != self.n_shown:
            random = np.random.RandomState(seed=0)
            self.sample_indices = random.choice(
                self.n_valid, self.n_shown, replace=False)
            # TODO: Is this really needed?
            np.sort(self.sample_indices)

    def jitter_coordinates(self, x, y):
        """
        Display coordinates to random positions within ellipses with
        radiuses of `self.jittter_size` percents of spans
        """
        if self.jitter_size == 0 or self.jittering_suspended:
            return x, y
        return self._jitter_data(x, y)

    def _jitter_data(self, x, y, span_x=None, span_y=None):
        if span_x is None:
            span_x = np.max(x) - np.min(x)
        if span_y is None:
            span_y = np.max(y) - np.min(y)
        random = np.random.RandomState(seed=0)
        rs = random.uniform(0, 1, len(x))
        phis = random.uniform(0, 2 * np.pi, len(x))
        magnitude = self.jitter_size / 100
        return (x + magnitude * span_x * rs * np.cos(phis),
                y + magnitude * span_y * rs * np.sin(phis))

    def update_coordinates(self):
        """
        Trigger the update of coordinates while keeping other features intact.

        The method gets the coordinates by calling `self.get_coordinates`,
        which in turn calls the widget's `get_coordinate_data`. The number of
        coordinate pairs returned by the latter must match the current number
        of points. If this is not the case, the widget should trigger
        the complete update by calling `reset_graph` instead of this method.
        """
        x, y = self.get_coordinates()
        if x is None or len(x) == 0:
            return

        self._reset_view(x, y)
        if self.scatterplot_item is None:
            if self.sample_indices is None:
                indices = np.arange(self.n_valid)
            else:
                indices = self.sample_indices
            kwargs = dict(x=x, y=y, data=indices)
            self.scatterplot_item = ScatterPlotItem(**kwargs)
            self.scatterplot_item.sigClicked.connect(self.select_by_click)
            self.scatterplot_item_sel = ScatterPlotItem(**kwargs)
            self.plot_widget.addItem(self.scatterplot_item_sel)
            self.plot_widget.addItem(self.scatterplot_item)
        else:
            self.scatterplot_item.setCoordinates(x, y)
            self.scatterplot_item_sel.setCoordinates(x, y)
            self.update_labels()

        self.update_density()  # Todo: doesn't work: try MDS with density on

    # Sizes
    def get_sizes(self):
        """
        Prepare data for sizes of points in the plot

        The method is called by `update_sizes`. It gets the sizes
        from the widget and performs the necessary scaling and sizing.
        The output is rounded to half a pixel for faster drawing.

        Returns:
            (np.ndarray): sizes
        """
        size_column = self.master.get_size_data()
        if size_column is None:
            return np.full((self.n_shown,),
                           self.MinShapeSize + (5 + self.point_width) * 0.5)
        size_column = self._filter_visible(size_column)
        size_column = size_column.copy()
        with warnings.catch_warnings():
            warnings.simplefilter("ignore", category=RuntimeWarning)
            size_column -= np.nanmin(size_column)
            mx = np.nanmax(size_column)
        if mx > 0:
            size_column /= mx
        else:
            size_column[:] = 0.5

        sizes = self.MinShapeSize + (5 + self.point_width) * size_column
        # round sizes to half pixel for smaller pyqtgraph's symbol pixmap atlas
        sizes = (sizes * 2).round() / 2
        return sizes

    def update_sizes(self):
        """
        Trigger an update of point sizes

        The method calls `self.get_sizes`, which in turn calls the widget's
        `get_size_data`. The result are properly scaled and then passed
        back to widget for imputing (`master.impute_sizes`).
        """
        if self.scatterplot_item:
            size_data = self.get_sizes()
            size_imputer = getattr(
                self.master, "impute_sizes", self.default_impute_sizes)
            size_imputer(size_data)

            if self.timer is not None and self.timer.isActive():
                self.timer.stop()
                self.timer = None

            current_size_data = self.scatterplot_item.data["size"].copy()
            diff = size_data - current_size_data
            widget = self

            class Timeout:
                # 0.5 - np.cos(np.arange(0.17, 1, 0.09) * np.pi) / 2
                factors = [0.07, 0.16, 0.27, 0.41, 0.55,
                           0.68, 0.81, 0.9, 0.97, 1]

                def __init__(self):
                    self._counter = 0

                def __call__(self):
                    factor = self.factors[self._counter]
                    self._counter += 1
                    size = current_size_data + diff * factor
                    if len(self.factors) == self._counter:
                        widget.timer.stop()
                        widget.timer = None
                        size = size_data
                    widget.scatterplot_item.setSize(size)
                    widget.scatterplot_item_sel.setSize(size + SELECTION_WIDTH)
                    if widget.timer is None:
                        widget.end_resizing.emit()
                    else:
                        widget.step_resizing.emit()

            if self.n_valid <= MAX_N_VALID_SIZE_ANIMATE and \
                    np.all(current_size_data > 0) and np.any(diff != 0):
                # If encountered any strange behaviour when updating sizes,
                # implement it with threads
                self.begin_resizing.emit()
                interval = int(500 / len(Timeout.factors))
                self.timer = QTimer(self.scatterplot_item, interval=interval)
                self.timer.timeout.connect(Timeout())
                self.timer.start()
            else:
                self.begin_resizing.emit()
                self.scatterplot_item.setSize(size_data)
                self.scatterplot_item_sel.setSize(size_data + SELECTION_WIDTH)
                self.end_resizing.emit()

    update_point_size = update_sizes  # backward compatibility (needed?!)
    update_size = update_sizes

    @classmethod
    def default_impute_sizes(cls, size_data):
        """
        Fallback imputation for sizes.

        Set the size to two pixels smaller than the minimal size

        Returns:
            (bool): True if there was any missing data
        """
        nans = np.isnan(size_data)
        if np.any(nans):
            size_data[nans] = cls.MinShapeSize - 2
            return True
        else:
            return False

    # Colors
    def get_colors(self):
        """
        Prepare data for colors of the points in the plot

        The method is called by `update_colors`. It gets the colors and the
        indices of the data subset from the widget (`get_color_data`,
        `get_subset_mask`), and constructs lists of pens and brushes for
        each data point.

        The method uses different palettes for discrete and continuous data,
        as determined by calling the widget's method `is_continuous_color`.

        If also marks the points that are in the subset as defined by, for
        instance the 'Data Subset' signal in the Scatter plot and similar
        widgets. (Do not confuse this with *selected points*, which are
        marked by circles around the points, which are colored by groups
        and thus independent of this method.)

        Returns:
            (tuple): a list of pens and list of brushes
        """
        c_data = self.master.get_color_data()
        c_data = self._filter_visible(c_data)
        subset = self.master.get_subset_mask()
        subset = self._filter_visible(subset)
        self.subset_is_shown = subset is not None
        if c_data is None:  # same color
            self.palette = None
            return self._get_same_colors(subset)
        elif self.master.is_continuous_color():
            return self._get_continuous_colors(c_data, subset)
        else:
            return self._get_discrete_colors(c_data, subset)

    def _get_same_colors(self, subset, color=COLOR_DEFAULT):
        """
        Return the same pen for all points while the brush color depends
        upon whether the point is in the subset or not

        Args:
            subset (np.ndarray): a bool array indicating whether a data point
                is in the subset or not (e.g. in the 'Data Subset' signal
                in the Scatter plot and similar widgets);

        Returns:
            (tuple): a list of pens and list of brushes
        """
<<<<<<< HEAD

        if subset is not None:
            colors = [QColor(*color, alpha)
                      for alpha in self._alpha_for_subsets()]
            brushes = [QBrush(color) for color in colors]
            brush = np.where(subset, *brushes)
        else:
            qcolor = QColor(*color, self.alpha_value)
            brush = np.full(self.n_shown, QBrush(qcolor))
        qcolor = QColor(*color, self.alpha_value)
        pen = [_make_pen(qcolor, 1.5)] * self.n_shown
=======
        alpha_subset, alpha_unset = self._alpha_for_subsets()
        if subset is not None:
            qcolor = QColor(*color, alpha_subset)
            brush = np.where(subset, QBrush(qcolor), QBrush(QColor(0, 0, 0, 0)))
            pen = np.where(subset,
                           _make_pen(qcolor, 1.5),
                           _make_pen(QColor(*color, alpha_unset), 1.5))
        else:
            qcolor = QColor(*color, self.alpha_value)
            brush = np.full(self.n_shown, QBrush(qcolor))
            pen = [_make_pen(qcolor, 1.5)] * self.n_shown
>>>>>>> f744aaf5
        return pen, brush

    def _get_continuous_colors(self, c_data, subset):
        """
        Return the pens and colors whose color represent an index into
        a continuous palette. The same color is used for pen and brush,
        except the former is darker. If the data has a subset, the brush
        is transparent for points that are not in the subset.
        """
        palette = self.master.get_palette()

        if np.isnan(c_data).all():
            self.palette = palette
            return self._get_same_colors(subset, self.palette.nan_color)

        self.scale = DiscretizedScale(np.nanmin(c_data), np.nanmax(c_data))
        bins = self.scale.get_bins()
        self.palette = \
            colorpalettes.BinnedContinuousPalette.from_palette(palette, bins)
        colors = self.palette.values_to_colors(c_data)
        alphas = np.full((len(c_data), 1), self.alpha_value, dtype=np.ubyte)
        brush = np.hstack((colors, alphas))
        pen = np.hstack(
            ((colors.astype(dtype=float) * 100 / self.DarkerValue).astype(np.ubyte),
             alphas))

        # Reuse pens and brushes with the same colors because PyQtGraph then
        # builds smaller pixmap atlas, which makes the drawing faster

        def reuse(cache, fun, *args):
            if args not in cache:
                cache[args] = fun(args)
            return cache[args]

        def create_pen(col):
            return _make_pen(QColor(*col), 1.5)

        def create_brush(col):
            return QBrush(QColor(*col))

        if subset is not None:
            alpha_subset, alpha_unset = self._alpha_for_subsets()
            brush[:, 3] = 0
            brush[subset, 3] = alpha_subset
            pen[:, 3] = alpha_unset
            brush[subset, 3] = alpha_subset

        cached_pens = {}
        pen = [reuse(cached_pens, create_pen, *col) for col in pen.tolist()]
        cached_brushes = {}
        brush = np.array([reuse(cached_brushes, create_brush, *col)
                          for col in brush.tolist()])

        return pen, brush

    def _get_discrete_colors(self, c_data, subset):
        """
        Return the pens and colors whose color represent an index into
        a discrete palette. The same color is used for pen and brush,
        except the former is darker. If the data has a subset, the brush
        is transparent for points that are not in the subset.
        """
        self.palette = self.master.get_palette()
        c_data = c_data.copy()
        c_data[np.isnan(c_data)] = len(self.palette)
        c_data = c_data.astype(int)
        colors = self.palette.qcolors_w_nan
        if subset is None:
            for col in colors:
                col.setAlpha(self.alpha_value)
            pens = np.array(
                [_make_pen(col.darker(self.DarkerValue), 1.5)
                 for col in colors])
            pen = pens[c_data]
            brushes = np.array([QBrush(col) for col in colors])
            brush = brushes[c_data]
        else:
            subset_colors = [QColor(col) for col in colors]
            alpha_subset, alpha_unset = self._alpha_for_subsets()
            for col in subset_colors:
                col.setAlpha(alpha_subset)
            for col in colors:
                col.setAlpha(alpha_unset)

            pens, subset_pens = (
                np.array(
                    [_make_pen(col.darker(self.DarkerValue), 1.5)
                     for col in cols])
                for cols in (colors, subset_colors))
            pen = np.where(subset, subset_pens[c_data], pens[c_data])

            brushes = np.array([QBrush(col) for col in subset_colors])
            brush = brushes[c_data]
            black = np.full(len(brush), QBrush(QColor(0, 0, 0, 0)))
            brush = np.where(subset, brush, black)
        return pen, brush

    def _alpha_for_subsets(self):
        a, b, c = 1.2, -3.2, 3
        x = self.alpha_value / 255
        alpha_subset = 31 + int(224 * (a * x ** 3 + b * x ** 2 + c * x))
        x = 1 - x
        alpha_unset = int(255 - 224 * (a * x ** 3 + b * x ** 2 + c * x))
        return alpha_subset, alpha_unset

    def update_colors(self):
        """
        Trigger an update of point colors

        The method calls `self.get_colors`, which in turn calls the widget's
        `get_color_data` to get the indices in the pallette. `get_colors`
        returns a list of pens and brushes to which this method uses to
        update the colors. Finally, the method triggers the update of the
        legend and the density plot.
        """
        if self.scatterplot_item is not None:
            pen_data, brush_data = self.get_colors()
            self.scatterplot_item.setPen(pen_data, update=False, mask=None)
            self.scatterplot_item.setBrush(brush_data, mask=None)
        self.update_z_values()
        self.update_legends()
        self.update_density()

    update_alpha_value = update_colors

    def update_density(self):
        """
        Remove the existing density plot (if there is one) and replace it
        with a new one (if enabled).

        The method gets the colors from the pens of the currently plotted
        points.
        """
        if self.density_img:
            self.plot_widget.removeItem(self.density_img)
            self.density_img = None
        if self.class_density and self.scatterplot_item is not None:
            c_data = self.master.get_color_data()
            if c_data is None:
                return
            visible_c_data = self._filter_visible(c_data)
            mask = np.isfinite(visible_c_data)
            if not self.master.is_continuous_color():
                mask = np.bitwise_and(mask, visible_c_data < MAX_COLORS - 1)
            pens = self.scatterplot_item.data['pen']
            rgb_data = [
                pen.color().getRgb()[:3] if pen is not None else (255, 255, 255)
                for known, pen in zip(mask, pens)
                if known]
            if len(set(rgb_data)) <= 1:
                return
            [min_x, max_x], [min_y, max_y] = self.view_box.viewRange()
            x_data, y_data = self.scatterplot_item.getData()
            self.density_img = classdensity.class_density_image(
                min_x, max_x, min_y, max_y, self.resolution,
                x_data[mask], y_data[mask], rgb_data)
            self.plot_widget.addItem(self.density_img, ignoreBounds=True)

    def update_selection_colors(self):
        """
        Trigger an update of selection markers

        This update method is usually not called by the widget but by the
        plot, since it is the plot that handles the selections.

        Like other update methods, it calls the corresponding get method
        (`get_colors_sel`) which returns a list of pens and brushes.
        """
        if self.scatterplot_item_sel is None:
            return
        pen, brush = self.get_colors_sel()
        self.scatterplot_item_sel.setPen(pen, update=False, mask=None)
        self.scatterplot_item_sel.setBrush(brush, mask=None)
        self.update_z_values()

    def get_colors_sel(self):
        """
        Return pens and brushes for selection markers.

        A pen can is set to `Qt.NoPen` if a point is not selected.

        All brushes are completely transparent whites.

        Returns:
            (tuple): a list of pens and a list of brushes
        """
        nopen = QPen(Qt.NoPen)
        if self.selection is None:
            pen = [nopen] * self.n_shown
        else:
            sels = np.max(self.selection)
            if sels == 1:
                pen = np.where(
                    self._filter_visible(self.selection),
                    _make_pen(QColor(255, 190, 0, 255), SELECTION_WIDTH),
                    nopen)
            else:
                palette = colorpalettes.LimitedDiscretePalette(
                    number_of_colors=sels + 1)
                pen = np.choose(
                    self._filter_visible(self.selection),
                    [nopen] + [_make_pen(palette[i], SELECTION_WIDTH)
                               for i in range(sels)])
        return pen, [QBrush(QColor(255, 255, 255, 0))] * self.n_shown

    # Labels
    def get_labels(self):
        """
        Prepare data for labels for points

        The method returns the results of the widget's `get_label_data`

        Returns:
            (labels): a sequence of labels
        """
        return self._filter_visible(self.master.get_label_data())

    def update_labels(self):
        """
        Trigger an update of labels

        The method calls `get_labels` which in turn calls the widget's
        `get_label_data`. The obtained labels are shown if the corresponding
        points are selected or if `label_only_selected` is `false`.
        """
        for label in self.labels:
            self.plot_widget.removeItem(label)
        self.labels = []

        mask = None
        if self.scatterplot_item is not None:
            x, y = self.scatterplot_item.getData()
            mask = self._label_mask(x, y)

        if mask is not None:
            labels = self.get_labels()
            if labels is None:
                mask = None

        self._signal_too_many_labels(
            mask is not None and mask.sum() > self.MAX_VISIBLE_LABELS)
        if self._too_many_labels or mask is None or not np.any(mask):
            return

        foreground = self.plot_widget.palette().color(QPalette.Text)
        labels = labels[mask]
        x = x[mask]
        y = y[mask]
        for label, xp, yp in zip(labels, x, y):
            ti = TextItem(label, foreground)
            ti.setPos(xp, yp)
            self.plot_widget.addItem(ti)
            self.labels.append(ti)
            ti.setFont(self.parameter_setter.label_font)

    def _signal_too_many_labels(self, too_many):
        if self._too_many_labels != too_many:
            self._too_many_labels = too_many
            self.too_many_labels.emit(too_many)

    def _label_mask(self, x, y):
        (x0, x1), (y0, y1) = self.view_box.viewRange()
        mask = np.logical_and(
            np.logical_and(x >= x0, x <= x1),
            np.logical_and(y >= y0, y <= y1))
        if self.label_only_selected:
            sub_mask = self._filter_visible(self.master.get_subset_mask())
            if self.selection is None:
                if sub_mask is None:
                    return None
                else:
                    sel_mask = sub_mask
            else:
                sel_mask = self._filter_visible(self.selection) != 0
                if sub_mask is not None:
                    sel_mask = np.logical_or(sel_mask, sub_mask)
            mask = np.logical_and(mask, sel_mask)
        return mask

    # Shapes
    def get_shapes(self):
        """
        Prepare data for shapes of points in the plot

        The method is called by `update_shapes`. It gets the data from
        the widget's `get_shape_data`, and then calls its `impute_shapes`
        to impute the missing shape (usually with some default shape).

        Returns:
            (np.ndarray): an array of symbols (e.g. o, x, + ...)
        """
        shape_data = self.master.get_shape_data()
        shape_data = self._filter_visible(shape_data)
        # Data has to be copied so the imputation can change it in-place
        # TODO: Try avoiding this when we move imputation to the widget
        if shape_data is not None:
            shape_data = np.copy(shape_data)
        shape_imputer = getattr(
            self.master, "impute_shapes", self.default_impute_shapes)
        shape_imputer(shape_data, len(self.CurveSymbols) - 1)
        if isinstance(shape_data, np.ndarray):
            shape_data = shape_data.astype(int)
        else:
            shape_data = np.zeros(self.n_shown, dtype=int)
        return self.CurveSymbols[shape_data]

    @staticmethod
    def default_impute_shapes(shape_data, default_symbol):
        """
        Fallback imputation for shapes.

        Use the default symbol, usually the last symbol in the list.

        Returns:
            (bool): True if there was any missing data
        """
        if shape_data is None:
            return False
        nans = np.isnan(shape_data)
        if np.any(nans):
            shape_data[nans] = default_symbol
            return True
        else:
            return False

    def update_shapes(self):
        """
        Trigger an update of point symbols

        The method calls `get_shapes` to obtain an array with a symbol
        for each point and uses it to update the symbols.

        Finally, the method updates the legend.
        """
        if self.scatterplot_item:
            shape_data = self.get_shapes()
            self.scatterplot_item.setSymbol(shape_data)
        self.update_legends()

    def update_z_values(self):
        """
        Set z-values for point in the plot

        The order is as follows:
        - selected points that are also in the subset on top,
        - followed by selected points,
        - followed by points from the subset,
        - followed by the rest.
        Within each of these four groups, points are ordered by their colors.

        Points with less frequent colors are above those with more frequent.
        The points for which the value for the color is missing are at the
        bottom of their respective group.
        """
        if not self.scatterplot_item:
            return

        subset = self.master.get_subset_mask()
        c_data = self.master.get_color_data()
        if subset is None and self.selection is None and c_data is None:
            self.scatterplot_item.setZ(None)
            return

        z = np.zeros(self.n_shown)

        if subset is not None:
            subset = self._filter_visible(subset)
            z[subset] += 1000

        if self.selection is not None:
            z[self._filter_visible(self.selection) != 0] += 2000

        if c_data is not None:
            c_nan = np.isnan(c_data)
            vis_data = self._filter_visible(c_data)
            vis_nan = np.isnan(vis_data)
            z[vis_nan] -= 999
            if not self.master.is_continuous_color():
                dist = np.bincount(c_data[~c_nan].astype(int))
                vis_knowns = vis_data[~vis_nan].astype(int)
                argdist = np.argsort(dist)
                z[~vis_nan] -= argdist[vis_knowns]

        self.scatterplot_item.setZ(z)

    def update_grid_visibility(self):
        """Show or hide the grid"""
        self.plot_widget.showGrid(x=self.show_grid, y=self.show_grid)

    def update_legend_visibility(self):
        """
        Show or hide legends based on whether they are enabled and non-empty
        """
        self.shape_legend.setVisible(
            self.show_legend and bool(self.shape_legend.items))
        self.color_legend.setVisible(
            self.show_legend and bool(self.color_legend.items))

    def update_legends(self):
        """Update content of legends and their visibility"""
        cont_color = self.master.is_continuous_color()
        shape_labels = self.master.get_shape_labels()
        color_labels = self.master.get_color_labels()
        if not cont_color and shape_labels is not None \
                and shape_labels == color_labels:
            colors = self.master.get_color_data()
            shapes = self.master.get_shape_data()
            mask = np.isfinite(colors) * np.isfinite(shapes)
            combined = (colors == shapes)[mask].all()
        else:
            combined = False
        if combined:
            self._update_combined_legend(shape_labels)
        else:
            self._update_shape_legend(shape_labels)
            if cont_color:
                self._update_continuous_color_legend(color_labels)
            else:
                self._update_color_legend(color_labels)
        self.update_legend_visibility()
        Updater.update_legend_font(self.parameter_setter.cat_legend_items,
                                   **self.parameter_setter.cat_legend_settings)
        Updater.update_num_legend_font(self.parameter_setter.num_legend,
                                       **self.parameter_setter.num_legend_settings)

    def _update_shape_legend(self, labels):
        self.shape_legend.clear()
        if labels is None or self.scatterplot_item is None:
            return
        color = QColor(0, 0, 0)
        color.setAlpha(self.alpha_value)
        for label, symbol in zip(labels, self.CurveSymbols):
            self.shape_legend.addItem(
                SymbolItemSample(pen=color, brush=color, size=10, symbol=symbol),
                escape(label))

    def _update_continuous_color_legend(self, label_formatter):
        self.color_legend.clear()
        if self.scale is None or self.scatterplot_item is None:
            return
        label = PaletteItemSample(self.palette, self.scale, label_formatter)
        self.color_legend.addItem(label, "")
        self.color_legend.setGeometry(label.boundingRect())

    def _update_color_legend(self, labels):
        self.color_legend.clear()
        if labels is None:
            return
        self._update_colored_legend(self.color_legend, labels, 'o')

    def _update_combined_legend(self, labels):
        # update_colored_legend will already clear the shape legend
        # so we remove colors here
        use_legend = \
            self.shape_legend if self.shape_legend.items else self.color_legend
        self.color_legend.clear()
        self.shape_legend.clear()
        self._update_colored_legend(use_legend, labels, self.CurveSymbols)

    def _update_colored_legend(self, legend, labels, symbols):
        if self.scatterplot_item is None or not self.palette:
            return
        if isinstance(symbols, str):
            symbols = itertools.repeat(symbols, times=len(labels))
        colors = self.palette.values_to_colors(np.arange(len(labels)))
        for color, label, symbol in zip(colors, labels, symbols):
            color = QColor(*color)
            pen = _make_pen(color.darker(self.DarkerValue), 1.5)
            color.setAlpha(self.alpha_value)
            brush = QBrush(color)
            legend.addItem(
                SymbolItemSample(pen=pen, brush=brush, size=10, symbol=symbol),
                escape(label))

    def zoom_button_clicked(self):
        self.plot_widget.getViewBox().setMouseMode(
            self.plot_widget.getViewBox().RectMode)

    def pan_button_clicked(self):
        self.plot_widget.getViewBox().setMouseMode(
            self.plot_widget.getViewBox().PanMode)

    def select_button_clicked(self):
        self.plot_widget.getViewBox().setMouseMode(
            self.plot_widget.getViewBox().RectMode)

    def reset_button_clicked(self):
        self.plot_widget.getViewBox().autoRange()
        self.update_labels()

    def select_by_click(self, _, points):
        if self.scatterplot_item is not None:
            self.select(points)

    def select_by_rectangle(self, rect):
        if self.scatterplot_item is not None:
            x0, x1 = sorted((rect.topLeft().x(), rect.bottomRight().x()))
            y0, y1 = sorted((rect.topLeft().y(), rect.bottomRight().y()))
            x, y = self.master.get_coordinates_data()
            indices = np.flatnonzero(
                (x0 <= x) & (x <= x1) & (y0 <= y) & (y <= y1))
            self.select_by_indices(indices.astype(int))

    def unselect_all(self):
        if self.selection is not None:
            self.selection = None
            self.update_selection_colors()
            if self.label_only_selected:
                self.update_labels()
            self.master.selection_changed()

    def select(self, points):
        # noinspection PyArgumentList
        if self.scatterplot_item is None:
            return
        indices = [p.data() for p in points]
        self.select_by_indices(indices)

    def select_by_indices(self, indices):
        if self.selection is None:
            self.selection = np.zeros(self.n_valid, dtype=np.uint8)
        keys = QApplication.keyboardModifiers()
        if keys & Qt.ControlModifier:
            self.selection_append(indices)
        elif keys & Qt.ShiftModifier:
            self.selection_new_group(indices)
        elif keys & Qt.AltModifier:
            self.selection_remove(indices)
        else:
            self.selection_select(indices)

    def selection_select(self, indices):
        self.selection = np.zeros(self.n_valid, dtype=np.uint8)
        self.selection[indices] = 1
        self._update_after_selection()

    def selection_append(self, indices):
        self.selection[indices] = max(np.max(self.selection), 1)
        self._update_after_selection()

    def selection_new_group(self, indices):
        self.selection[indices] = np.max(self.selection) + 1
        self._update_after_selection()

    def selection_remove(self, indices):
        self.selection[indices] = 0
        self._update_after_selection()

    def _update_after_selection(self):
        self._compress_indices()
        self.update_selection_colors()
        if self.label_only_selected:
            self.update_labels()
        self.master.selection_changed()

    def _compress_indices(self):
        indices = sorted(set(self.selection) | {0})
        if len(indices) == max(indices) + 1:
            return
        mapping = np.zeros((max(indices) + 1,), dtype=int)
        for i, ind in enumerate(indices):
            mapping[ind] = i
        self.selection = mapping[self.selection]

    def get_selection(self):
        if self.selection is None:
            return np.array([], dtype=np.uint8)
        else:
            return np.flatnonzero(self.selection)

    def help_event(self, event):
        """
        Create a `QToolTip` for the point hovered by the mouse
        """
        if self.scatterplot_item is None:
            return False
        act_pos = self.scatterplot_item.mapFromScene(event.scenePos())
        point_data = [p.data() for p in self.scatterplot_item.pointsAt(act_pos)]
        text = self.master.get_tooltip(point_data)
        if text:
            QToolTip.showText(event.screenPos(), text, widget=self.plot_widget)
            return True
        else:
            return False<|MERGE_RESOLUTION|>--- conflicted
+++ resolved
@@ -1064,19 +1064,6 @@
         Returns:
             (tuple): a list of pens and list of brushes
         """
-<<<<<<< HEAD
-
-        if subset is not None:
-            colors = [QColor(*color, alpha)
-                      for alpha in self._alpha_for_subsets()]
-            brushes = [QBrush(color) for color in colors]
-            brush = np.where(subset, *brushes)
-        else:
-            qcolor = QColor(*color, self.alpha_value)
-            brush = np.full(self.n_shown, QBrush(qcolor))
-        qcolor = QColor(*color, self.alpha_value)
-        pen = [_make_pen(qcolor, 1.5)] * self.n_shown
-=======
         alpha_subset, alpha_unset = self._alpha_for_subsets()
         if subset is not None:
             qcolor = QColor(*color, alpha_subset)
@@ -1088,7 +1075,6 @@
             qcolor = QColor(*color, self.alpha_value)
             brush = np.full(self.n_shown, QBrush(qcolor))
             pen = [_make_pen(qcolor, 1.5)] * self.n_shown
->>>>>>> f744aaf5
         return pen, brush
 
     def _get_continuous_colors(self, c_data, subset):
