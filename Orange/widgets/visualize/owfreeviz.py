# pylint: disable=too-many-ancestors
from enum import IntEnum
from types import SimpleNamespace as namespace

import numpy as np

from AnyQt.QtCore import Qt, QRectF, QLineF, QPoint
from AnyQt.QtGui import QPalette

import pyqtgraph as pg

from Orange.data import Table, Domain
from Orange.projection import FreeViz
from Orange.projection.freeviz import FreeVizModel
from Orange.widgets import widget, gui, settings
from Orange.widgets.utils.concurrent import ConcurrentWidgetMixin, TaskState
from Orange.widgets.utils.widgetpreview import WidgetPreview
from Orange.widgets.visualize.utils.component import OWGraphWithAnchors
from Orange.widgets.visualize.utils.plotutils import AnchorItem
from Orange.widgets.visualize.utils.widget import OWAnchorProjectionWidget


class Result(namespace):
    projector = None  # type: FreeViz
    projection = None  # type: FreeVizModel


MAX_ITERATIONS = 1000


def run_freeviz(data: Table, projector: FreeViz, state: TaskState):
    res = Result(projector=projector, projection=None)
    step, steps = 0, MAX_ITERATIONS
    initial = res.projector.components_.T
    state.set_status("Calculating...")
    while True:
        # Needs a copy because projection should not be modified inplace.
        # If it is modified inplace, the widget and the thread hold a
        # reference to the same object. When the thread is interrupted it
        # is still modifying the object, but the widget receives it
        # (the modified object) with a delay.
        res.projection = res.projector(data).copy()
        anchors = res.projector.components_.T
        res.projector.initial = anchors

        state.set_partial_result(res)
        if np.allclose(initial, anchors, rtol=1e-5, atol=1e-4):
            return res
        initial = anchors

        step += 1
        state.set_progress_value(100 * step / steps)
        if state.is_interruption_requested():
            return res


class OWFreeVizGraph(OWGraphWithAnchors):
    hide_radius = settings.Setting(0)

    @property
    def scaled_radius(self):
        return self.hide_radius / 100 + 1e-5

    def update_radius(self):
        self.update_circle()
        self.update_anchors()

    def set_view_box_range(self):
        self.view_box.setRange(QRectF(-1.05, -1.05, 2.1, 2.1))

    def closest_draggable_item(self, pos):
        points, *_ = self.master.get_anchors()
        if points is None or not len(points):
            return None
        mask = np.linalg.norm(points, axis=1) > self.scaled_radius
        xi, yi = points[mask].T
        distances = (xi - pos.x()) ** 2 + (yi - pos.y()) ** 2
        if len(distances) and np.min(distances) < self.DISTANCE_DIFF**2:
            return np.flatnonzero(mask)[np.argmin(distances)]
        return None

    def update_anchors(self):
        points, labels = self.master.get_anchors()
        if points is None:
            return
        r = self.scaled_radius
        if self.anchor_items is None:
            self.anchor_items = []
            for point, label in zip(points, labels):
                anchor = AnchorItem(line=QLineF(0, 0, *point), text=label)
                anchor.setVisible(np.linalg.norm(point) > r)
                anchor.setPen(pg.mkPen((100, 100, 100)))
                anchor.setFont(self.parameter_setter.anchor_font)
                self.plot_widget.addItem(anchor)
                self.anchor_items.append(anchor)
        else:
            for anchor, point, label in zip(self.anchor_items, points, labels):
                anchor.setLine(QLineF(0, 0, *point))
                anchor.setText(label)
                anchor.setVisible(np.linalg.norm(point) > r)
                anchor.setFont(self.parameter_setter.anchor_font)

    def update_circle(self):
        super().update_circle()
        if self.circle_item is not None:
            r = self.scaled_radius
            self.circle_item.setRect(QRectF(-r, -r, 2 * r, 2 * r))
            color = self.plot_widget.palette().color(QPalette.Disabled, QPalette.Text)
            pen = pg.mkPen(color, width=1, cosmetic=True)
            self.circle_item.setPen(pen)

    def _add_indicator_item(self, anchor_idx):
        x, y = self.anchor_items[anchor_idx].get_xy()
        dx = (
            self.view_box.childGroup.mapToDevice(QPoint(1, 0))
            - self.view_box.childGroup.mapToDevice(QPoint(-1, 0))
        ).x()
        self.indicator_item = MoveIndicator(x, y, 600 / dx)
        self.plot_widget.addItem(self.indicator_item)


class InitType(IntEnum):
    Circular, Random = 0, 1

    @staticmethod
    def items():
        return ["圆形", "随机的"]


class OWFreeViz(OWAnchorProjectionWidget, ConcurrentWidgetMixin):
    MAX_INSTANCES = 10000

    name = "FreeViz"
    description = "显示 FreeViz 投影"
    icon = "icons/Freeviz.svg"
    priority = 240
    keywords = ["viz"]
    category = "可视化(Visualize)"

    settings_version = 3
    initialization = settings.Setting(InitType.Circular)
    GRAPH_CLASS = OWFreeVizGraph
    graph = settings.SettingProvider(OWFreeVizGraph)

    class Error(OWAnchorProjectionWidget.Error):
        no_class_var = widget.Msg("Data must have a target variable.")
        multiple_class_vars = widget.Msg("Data must have a single target variable.")
        not_enough_class_vars = widget.Msg(
            "Target variable must have at least two unique values."
        )
        features_exceeds_instances = widget.Msg(
            "Number of features exceeds the number of instances."
        )
        too_many_data_instances = widget.Msg("Data is too large.")
        constant_data = widget.Msg("All data columns are constant.")
        not_enough_features = widget.Msg("At least two features are required.")

    class Warning(OWAnchorProjectionWidget.Warning):
        removed_features = widget.Msg(
            "Categorical features with more than" " two values are not shown."
        )

    def __init__(self):
        OWAnchorProjectionWidget.__init__(self)
        ConcurrentWidgetMixin.__init__(self)

    def _add_controls(self):
        self.__add_controls_start_box()
        super()._add_controls()
        self.gui.add_control(
            self._effects_box,
            gui.hSlider,
            "隐藏半径:",
            master=self.graph,
            value="hide_radius",
            minValue=0,
            maxValue=100,
            step=10,
            createLabel=False,
            callback=self.__radius_slider_changed,
        )

    def __add_controls_start_box(self):
        box = gui.vBox(self.controlArea, box="Optimize", spacing=0)
        gui.comboBox(
            box,
            self,
            "initialization",
            label="初始化:",
            items=InitType.items(),
            orientation=Qt.Horizontal,
            labelWidth=90,
            callback=self.__init_combo_changed,
        )
        self.run_button = gui.button(box, self, "开始", self._toggle_run)

    @property
    def effective_variables(self):
        return [
            a
            for a in self.data.domain.attributes
            if a.is_continuous or a.is_discrete and len(a.values) == 2
        ]

    @property
    def effective_data(self):
        return self.data.transform(
            Domain(self.effective_variables, self.data.domain.class_vars)
        )

    @property
    def effective_data(self):
        return self.data.transform(Domain(self.effective_variables,
                                          self.data.domain.class_vars))

    def __radius_slider_changed(self):
        self.graph.update_radius()

    def __init_combo_changed(self):
        self.Error.proj_error.clear()
        self.init_projection()
        self.setup_plot()
        self.commit.deferred()
        if self.task is not None:
            self._run()

    def _toggle_run(self):
        if self.task is not None:
            self.cancel()
            self.graph.set_sample_size(None)
<<<<<<< HEAD
            self.run_button.setText("继续")
=======
            self.run_button.setText("Resume")
>>>>>>> f744aaf5
            self.commit.deferred()
        else:
            self._run()

    def _run(self):
        if self.data is None:
            return
        self.graph.set_sample_size(self.SAMPLE_SIZE)
        self.run_button.setText("停止")
        self.start(run_freeviz, self.effective_data, self.projector)

    # ConcurrentWidgetMixin
    def on_partial_result(self, result: Result):
        assert isinstance(result.projector, FreeViz)
        assert isinstance(result.projection, FreeVizModel)
        self.projector = result.projector
        self.projection = result.projection
        self.graph.update_coordinates()
        self.graph.update_density()

    def on_done(self, result: Result):
        assert isinstance(result.projector, FreeViz)
        assert isinstance(result.projection, FreeVizModel)
        self.projector = result.projector
        self.projection = result.projection
        self.graph.set_sample_size(None)
<<<<<<< HEAD
        self.run_button.setText("开始")
=======
        self.run_button.setText("Start")
>>>>>>> f744aaf5
        self.commit.deferred()

    def on_exception(self, ex: Exception):
        self.Error.proj_error(ex)
        self.graph.set_sample_size(None)
        self.run_button.setText("开始")

    # OWAnchorProjectionWidget
    @OWAnchorProjectionWidget.Inputs.data
    def set_data(self, data):
        super().set_data(data)
        self.graph.set_sample_size(None)
        if self._invalidated:
            self.init_projection()

    def init_projection(self):
        if self.data is None:
            return
        anchors = (
            FreeViz.init_radial(len(self.effective_variables))
            if self.initialization == InitType.Circular
            else FreeViz.init_random(len(self.effective_variables), 2)
        )
        self.projector = FreeViz(scale=False, center=False, initial=anchors, maxiter=10)
        data = self.projector.preprocess(self.effective_data)
        self.projector.domain = data.domain
        self.projector.components_ = anchors.T
        self.projection = FreeVizModel(self.projector, self.projector.domain, 2)
        self.projection.pre_domain = data.domain
        self.projection.name = self.projector.name

    def check_data(self):
        def error(err):
            err()
            self.data = None

        super().check_data()
        if self.data is not None:
            class_vars, domain = self.data.domain.class_vars, self.data.domain
            if not class_vars:
                error(self.Error.no_class_var)
            elif len(class_vars) > 1:
                error(self.Error.multiple_class_vars)
            elif class_vars[0].is_discrete and len(np.unique(self.data.Y)) < 2:
                error(self.Error.not_enough_class_vars)
            elif len(self.data.domain.attributes) < 2:
                error(self.Error.not_enough_features)
            elif len(self.data.domain.attributes) > self.data.X.shape[0]:
                error(self.Error.features_exceeds_instances)
            elif not np.sum(np.std(self.data.X, axis=0)):
                error(self.Error.constant_data)
            elif np.sum(np.all(np.isfinite(self.data.X), axis=1)) > self.MAX_INSTANCES:
                error(self.Error.too_many_data_instances)
            else:
                if len(self.effective_variables) < len(domain.attributes):
                    self.Warning.removed_features()

    def enable_controls(self):
        super().enable_controls()
        self.run_button.setEnabled(self.data is not None)
        self.run_button.setText("开始")

    def get_coordinates_data(self):
        embedding = self.get_embedding()
        if embedding is None:
            return None, None
        valid_emb = embedding[self.valid_data]
        return valid_emb.T / (np.max(np.linalg.norm(valid_emb, axis=1)) or 1)

    def _manual_move(self, anchor_idx, x, y):
        self.projector.initial[anchor_idx] = [x, y]
        super()._manual_move(anchor_idx, x, y)

    def clear(self):
        super().clear()
        self.cancel()

    def onDeleteWidget(self):
        self.shutdown()
        super().onDeleteWidget()

    @classmethod
    def migrate_settings(cls, _settings, version):
        if version < 3:
            if "radius" in _settings:
                _settings["graph"]["hide_radius"] = _settings["radius"]

    @classmethod
    def migrate_context(cls, context, version):
        if version < 3:
            values = context.values
            values["attr_color"] = values["graph"]["attr_color"]
            values["attr_size"] = values["graph"]["attr_size"]
            values["attr_shape"] = values["graph"]["attr_shape"]
            values["attr_label"] = values["graph"]["attr_label"]


class MoveIndicator(pg.GraphicsObject):
    def __init__(self, x, y, scene_size, parent=None):
        super().__init__(parent)
        self.arrows = [
            pg.ArrowItem(
                pos=(
                    x - scene_size * 0.07 * np.cos(np.radians(ang)),
                    y + scene_size * 0.07 * np.sin(np.radians(ang)),
                ),
                parent=self,
                angle=ang,
                headLen=13,
                tipAngle=45,
                brush=pg.mkColor(128, 128, 128),
            )
            for ang in (0, 90, 180, 270)
        ]

    def paint(self, painter, option, widget):
        pass

    def boundingRect(self):
        return QRectF()


if __name__ == "__main__":  # pragma: no cover
    table = Table("zoo")
    WidgetPreview(OWFreeViz).run(set_data=table, set_subset_data=table[::10])<|MERGE_RESOLUTION|>--- conflicted
+++ resolved
@@ -228,11 +228,7 @@
         if self.task is not None:
             self.cancel()
             self.graph.set_sample_size(None)
-<<<<<<< HEAD
             self.run_button.setText("继续")
-=======
-            self.run_button.setText("Resume")
->>>>>>> f744aaf5
             self.commit.deferred()
         else:
             self._run()
@@ -259,11 +255,7 @@
         self.projector = result.projector
         self.projection = result.projection
         self.graph.set_sample_size(None)
-<<<<<<< HEAD
         self.run_button.setText("开始")
-=======
-        self.run_button.setText("Start")
->>>>>>> f744aaf5
         self.commit.deferred()
 
     def on_exception(self, ex: Exception):
