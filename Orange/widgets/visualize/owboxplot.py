--- conflicted
+++ resolved
@@ -67,14 +67,8 @@
         self.mean = np.nanmean(col)
         self.var = np.nanvar(col)
         self.dev = np.sqrt(self.var)
-<<<<<<< HEAD
-        self.q25, self.median, self.q75 = np.nanquantile(
-            col, [0.25, 0.5, 0.75], interpolation="midpoint"
-        )
-=======
         self.q25, self.median, self.q75 = \
             np.nanquantile(col, [0.25, 0.5, 0.75], interpolation="midpoint")
->>>>>>> f744aaf5
         self.data_range = ContDataRange(self.q25, self.q75, group_val)
         if self.q25 == self.median:
             self.q25 = None
@@ -588,28 +582,17 @@
             if self.attribute.is_continuous:
                 stats, label_texts = [], []
                 attr_col = dataset.get_column_view(attr)[0].astype(float)
-<<<<<<< HEAD
-                for group, value in zip(
-                    self._group_cols(dataset, self.group_var, attr_col),
-                    group_var_labels,
-                ):
-=======
                 for group, value in \
                         zip(self._group_cols(dataset, self.group_var, attr_col),
                             group_var_labels):
->>>>>>> f744aaf5
                     if group.size:
                         stats.append(BoxData(group, value))
                         label_texts.append(value or missing_val_str)
                 self.stats = stats
                 self.label_txts_all = label_texts
             else:
-<<<<<<< HEAD
-                self.conts = contingency.get_contingency(dataset, attr, self.group_var)
-=======
                 self.conts = contingency.get_contingency(
                     dataset, attr, self.group_var)
->>>>>>> f744aaf5
                 self.label_txts_all = [
                     v or missing_val_str
                     for v, c in zip(group_var_labels, self.conts.array_with_unknowns)
@@ -945,15 +928,8 @@
     def draw_axis(self):
         """Draw the horizontal axis and sets self.scale_x"""
         misssing_stats = not self.stats
-<<<<<<< HEAD
-        stats = self.stats or [BoxData(np.array([0.0]), self.attribute)]
-        mean_labels = self.mean_labels or [
-            self.mean_label(stats[0], self.attribute, "")
-        ]
-=======
         stats = self.stats or [BoxData(np.array([0.]), self.attribute)]
         mean_labels = self.mean_labels or [self.mean_label(stats[0], self.attribute, "")]
->>>>>>> f744aaf5
         bottom = min(stat.a_min for stat in stats)
         top = max(stat.a_max for stat in stats)
 
@@ -1373,12 +1349,7 @@
             painter.drawText(
                 int(option.rect.x()),
                 int(option.rect.y() + self.boundingRect().height() - self.PADDING),
-<<<<<<< HEAD
-                text,
-            )
-=======
                 text)
->>>>>>> f744aaf5
 
 
 if __name__ == "__main__":  # pragma: no cover
