"""Widget for visualization of tree models"""
from html import escape

import numpy as np

from AnyQt.QtWidgets import (
    QGraphicsRectItem,
    QGraphicsTextItem,
    QSizePolicy,
    QStyle,
    QLabel,
    QComboBox,
)
from AnyQt.QtGui import QColor, QBrush, QPen, QFontMetrics
from AnyQt.QtCore import Qt, QPointF, QSizeF, QRectF

from orangewidget.utils.combobox import ComboBoxSearch

from Orange.base import TreeModel, SklModel
from Orange.widgets import gui
from Orange.widgets.utils.signals import Input, Output
from Orange.widgets.utils.widgetpreview import WidgetPreview
from Orange.widgets.visualize.owtreeviewer2d import (
    GraphicsNode,
    GraphicsEdge,
    OWTreeViewer2D,
)
from Orange.widgets.utils import to_html
from Orange.data import Table
from Orange.util import color_to_hex

from Orange.widgets.settings import ContextSetting, ClassValuesContextHandler, Setting
from Orange.widgets.utils.annotated_data import (
    create_annotated_table,
    ANNOTATED_DATA_SIGNAL_NAME,
)
from Orange.widgets.visualize.utils.tree.skltreeadapter import SklTreeAdapter
from Orange.widgets.visualize.utils.tree.treeadapter import TreeAdapter


class PieChart(QGraphicsRectItem):
    """PieChart graphics item added at the corner of classification tree nodes"""

    # Methods are documented in PyQt documentation
    # pylint: disable=missing-docstring
    def __init__(self, dist, r, parent):
        # pylint: disable=invalid-name
        super().__init__(parent)
        self.dist = dist
        self.r = r

    # noinspection PyPep8Naming
    def setR(self, r):
        # pylint: disable=invalid-name
        self.prepareGeometryChange()
        self.r = r

    def boundingRect(self):
        return QRectF(-self.r, -self.r, 2 * self.r, 2 * self.r)

    def paint(self, painter, option, widget=None):
        # pylint: disable=missing-docstring
        dist_sum = sum(self.dist)
        start_angle = 0
        colors = self.scene().colors
        for i in range(len(self.dist)):
            angle = self.dist[i] * 16 * 360.0 / dist_sum
            if angle == 0:
                continue
            painter.setBrush(QBrush(colors[i]))
            painter.setPen(QPen(colors[i]))
            painter.drawPie(
                -self.r, -self.r, 2 * self.r, 2 * self.r, int(start_angle), int(angle)
            )
            start_angle += angle
        painter.setPen(QPen(Qt.black))
        painter.setBrush(QBrush())
        painter.drawEllipse(-self.r, -self.r, 2 * self.r, 2 * self.r)


class TreeNode(GraphicsNode):
    """TreeNode for trees corresponding to base.Tree models"""

    # Methods are documented in PyQt documentation
    # pylint: disable=missing-docstring

    def __init__(self, tree_adapter, node_inst, parent=None):
        super().__init__(parent)
        self.tree_adapter = tree_adapter
        self.model = self.tree_adapter.model
        self.node_inst = node_inst

        fm = QFontMetrics(self.document().defaultFont())
        attr = self.tree_adapter.attribute(node_inst)
        self.attr_text_w = fm.horizontalAdvance(attr.name if attr else "")
        self.attr_text_h = fm.lineSpacing()
        self.line_descent = fm.descent()
        self._rect = None

        if self.model.domain.class_var.is_discrete:
            self.pie = PieChart(
                self.tree_adapter.get_distribution(node_inst)[0], 8, self
            )
        else:
            self.pie = None

    def update_contents(self):
        self.prepareGeometryChange()
        self.setTextWidth(-1)
        self.setTextWidth(self.document().idealWidth())
        self.droplet.setPos(self.rect().center().x(), self.rect().height())
        self.droplet.setVisible(bool(self.branches))
        fm = QFontMetrics(self.document().defaultFont())
        attr = self.tree_adapter.attribute(self.node_inst)
        self.attr_text_w = fm.horizontalAdvance(attr.name if attr else "")
        self.attr_text_h = fm.lineSpacing()
        self.line_descent = fm.descent()
        if self.pie is not None:
            self.pie.setPos(self.rect().right(), self.rect().center().y())

    def rect(self):
        if self._rect and self._rect.isValid():
            return self._rect
        else:
            return QRectF(QPointF(0, 0), self.document().size()).adjusted(
                0, 0, 8, 0
            ) | (getattr(self, "_rect") or QRectF(0, 0, 1, 1))

    def set_rect(self, rect):
        self.prepareGeometryChange()
        rect = QRectF() if rect is None else rect
        self._rect = rect
        self.setTextWidth(-1)
        self.update_contents()
        self.update()

    def boundingRect(self):
        if hasattr(self, "attr"):
            attr_rect = QRectF(
                QPointF(0, -self.attr_text_h),
                QSizeF(self.attr_text_w, self.attr_text_h),
            )
        else:
            attr_rect = QRectF(0, 0, 1, 1)
        rect = self.rect().adjusted(-6, -6, 6, 6)
        return rect | attr_rect

    def paint(self, painter, option, widget=None):
        rect = self.rect()
        if self.isSelected():
            option.state ^= QStyle.State_Selected
        font = self.document().defaultFont()
        painter.setFont(font)
        if self.parent:
            draw_text = str(self.tree_adapter.short_rule(self.node_inst))
            if self.parent.x() > self.x():  # node is to the left
                fm = QFontMetrics(font)
                x = rect.width() / 2 - fm.horizontalAdvance(draw_text) - 4
            else:
                x = rect.width() / 2 + 4
            painter.drawText(QPointF(x, -self.line_descent - 1), draw_text)
        painter.save()
        painter.setBrush(self.backgroundBrush)
        if self.isSelected():
            outline = QPen(option.palette.highlight(), 3)
        else:
            outline = QPen(option.palette.dark(), 1)
        painter.setPen(outline)
        adjrect = rect.adjusted(-3, 0, 0, 0)
        if not self.tree_adapter.has_children(self.node_inst):
            painter.drawRoundedRect(adjrect, 4, 4)
        else:
            painter.drawRect(adjrect)
        painter.restore()
        painter.setClipRect(rect)
        return QGraphicsTextItem.paint(self, painter, option, widget)


class OWTreeGraph(OWTreeViewer2D):
    """Graphical visualization of tree models"""

    name = "查看树(Tree Viewer)"
    icon = "icons/TreeViewer.svg"
    description = "分类树和回归树的可视化。"
    priority = 35
    keywords = ["chakanshu"]
    category = "可视化(Visualize)"

    class Inputs:
        # Had different input names before merging from
        # Classification/Regression tree variants
        tree = Input(
            "树(Tree)",
            TreeModel,
            replaces=["Classification Tree", "Regression Tree", "Tree"],
        )

    class Outputs:
        selected_data = Output(
            "选定的数据(Selected Data)",
            Table,
            default=True,
            id="selected-data",
            replaces=["Selected Data"],
        )
        annotated_data = Output(
            "数据(Data)",
            Table,
            id="annotated-data",
            replaces=["Data"],
        )

    settingsHandler = ClassValuesContextHandler()
    target_class_index = ContextSetting(0)
    regression_colors = Setting(0)
    show_intermediate = Setting(False)

    replaces = [
        "Orange.widgets.classify.owclassificationtreegraph.OWClassificationTreeGraph",
        "Orange.widgets.classify.owregressiontreegraph.OWRegressionTreeGraph",
    ]

    COL_OPTIONS = ["默认", "实例数", "平均值", "方差"]
    COL_DEFAULT, COL_INSTANCE, COL_MEAN, COL_VARIANCE = range(4)

    def __init__(self):
        super().__init__()
        self.domain = None
        self.dataset = None
        self.clf_dataset = None
        self.tree_adapter = None

        self.color_label = QLabel("目标类别:")
        combo = self.color_combo = ComboBoxSearch()
        combo.setSizePolicy(QSizePolicy.MinimumExpanding, QSizePolicy.Fixed)
        combo.setSizeAdjustPolicy(QComboBox.AdjustToMinimumContentsLengthWithIcon)
        combo.setMinimumContentsLength(8)
        combo.activated[int].connect(self.color_changed)
        self.display_box.layout().addRow(self.color_label, combo)

        box = gui.hBox(None)
        gui.rubber(box)
        gui.checkBox(box, self, "show_intermediate",
                     "Show details in non-leaves",
                     callback=self.set_node_info)
        self.display_box.layout().addRow(box)

    def set_node_info(self):
        """Set the content of the node"""
        for node in self.scene.nodes():
            node.set_rect(QRectF())
            self.update_node_info(node)
        w = max([n.rect().width() for n in self.scene.nodes()] + [0])
        if w > self.max_node_width:
            w = self.max_node_width
        for node in self.scene.nodes():
            rect = node.rect()
            node.set_rect(QRectF(rect.x(), rect.y(), w, rect.height()))
        self.scene.fix_pos(self.root_node, 10, 10)

    def _update_node_info_attr_name(self, node, text):
        attr = self.tree_adapter.attribute(node.node_inst)
        if attr is not None:
            if text:
                text += "<hr/>"
            text += attr.name
        return text

    def activate_loaded_settings(self):
        if not self.model:
            return
        super().activate_loaded_settings()
        if self.domain.class_var.is_discrete:
            self.color_combo.setCurrentIndex(self.target_class_index)
            self.toggle_node_color_cls()
        else:
            self.color_combo.setCurrentIndex(self.regression_colors)
            self.toggle_node_color_reg()
        self.set_node_info()

    def color_changed(self, i):
        if self.domain.class_var.is_discrete:
            self.target_class_index = i
            self.toggle_node_color_cls()
            self.set_node_info()
        else:
            self.regression_colors = i
            self.toggle_node_color_reg()

    def toggle_node_size(self):
        self.set_node_info()
        self.scene.update()
        self.scene_view.repaint()

    def toggle_color_cls(self):
        self.toggle_node_color_cls()
        self.set_node_info()
        self.scene.update()

    def toggle_color_reg(self):
        self.toggle_node_color_reg()
        self.set_node_info()
        self.scene.update()

    @Inputs.tree
    def ctree(self, model=None):
        """Input signal handler"""
        self.clear_scene()
        self.color_combo.clear()
        self.closeContext()
        self.model = model
        self.target_class_index = 0
        if model is None:
            self.infolabel.setText("没有树.")
            self.root_node = None
            self.dataset = None
            self.tree_adapter = None
        else:
            self.tree_adapter = self._get_tree_adapter(model)
            self.domain = model.domain
            self.dataset = model.instances
            if self.dataset is not None and self.dataset.domain != self.domain:
                self.clf_dataset = self.dataset.transform(model.domain)
            else:
                self.clf_dataset = self.dataset
            class_var = self.domain.class_var
            self.scene.colors = class_var.palette
            if class_var.is_discrete:
                self.color_label.setText("目标类别: ")
                self.color_combo.addItem("无")
                self.color_combo.addItems(self.domain.class_vars[0].values)
                self.color_combo.setCurrentIndex(self.target_class_index)
            else:
                self.color_label.setText("Color by: ")
                self.color_combo.addItems(self.COL_OPTIONS)
                self.color_combo.setCurrentIndex(self.regression_colors)
            self.openContext(self.domain.class_var)
            # self.root_node = self.walkcreate(model.root, None)
            self.root_node = self.walkcreate(self.tree_adapter.root)
            self.infolabel.setText(
                "{} 个节点, {} 片叶子".format(
                    self.tree_adapter.num_nodes,
                    len(self.tree_adapter.leaves(self.tree_adapter.root)),
                )
            )
        self.setup_scene()
        self.Outputs.selected_data.send(None)
        self.Outputs.annotated_data.send(create_annotated_table(self.dataset, []))

    def walkcreate(self, node, parent=None):
        """Create a structure of tree nodes from the given model"""
        node_obj = TreeNode(self.tree_adapter, node, parent)
        self.scene.addItem(node_obj)
        if parent:
            edge = GraphicsEdge(node1=parent, node2=node_obj)
            self.scene.addItem(edge)
            parent.graph_add_edge(edge)
        for child_inst in self.tree_adapter.children(node):
            if child_inst is not None:
                self.walkcreate(child_inst, node_obj)
        return node_obj

    def node_tooltip(self, node):
<<<<<<< HEAD
        return (
            "<p>"
            + "<br>".join(
                to_html(str(rule)) for rule in self.tree_adapter.rules(node.node_inst)
            )
            + "</p>"
        )
=======
        # We uses <br/> and &nbsp: styling of <li> in Qt doesn't work well
        indent = "&nbsp;&nbsp;&nbsp;"
        nbp = "<p style='white-space:pre'>"

        rule = "<br/>".join(f"{indent}– {to_html(str(rule))}"
                            for rule in self.tree_adapter.rules(node.node_inst))
        if rule:
            rule = f"<p><b>Selection</b></p><p>{rule}</p>"

        distr = self.tree_adapter.get_distribution(node.node_inst)[0]
        class_var = self.domain.class_var
        name = escape(class_var.name)
        if self.domain.class_var.is_discrete:
            total = float(sum(distr)) or 1
            content = f"{nbp}<b>Distribution of</b> '{name}'</p><p>" \
                + "<br/>".join(
                    f"{indent}<span style='color: {color_to_hex(color)}'>◼</span> "
                    f"{escape(value)}: {prop:g} ({prop / total * 100:.1f} %)"
                    for value, color, prop
                    in zip(class_var.values, class_var.colors, distr)) \
                + "</p>"
        else:
            mean, var = distr
            content = f"{nbp}{class_var.name} = {mean:.3g} ± {var:.3g}<br/>" + \
                f"({self.tree_adapter.num_samples(node.node_inst)} instances)</p>"

        split = self._update_node_info_attr_name(node, "")
        if split:
            split = f"<p style='white-space:pre'><b>Next split: </b>{split}</p>"
        return "<hr/>".join(filter(None, (rule, content, split)))
>>>>>>> f744aaf5

    def update_selection(self):
        if self.model is None:
            return
        nodes = [
            item.node_inst
            for item in self.scene.selectedItems()
            if isinstance(item, TreeNode)
        ]
        data = self.tree_adapter.get_instances_in_nodes(nodes)

        self.Outputs.selected_data.send(data)
        self.Outputs.annotated_data.send(
            create_annotated_table(self.dataset, self.tree_adapter.get_indices(nodes))
        )

    def send_report(self):
        if not self.model:
            return
        items = [
            ("Tree size", self.infolabel.text()),
            (
                "Edge widths",
                ("Fixed", "Relative to root", "Relative to parent")[
                    # pylint: disable=invalid-sequence-index
                    self.line_width_method
                ],
            ),
        ]
        if self.domain.class_var.is_discrete:
            items.append(("Target class", self.color_combo.currentText()))
        elif self.regression_colors != self.COL_DEFAULT:
            items.append(("Color by", self.COL_OPTIONS[self.regression_colors]))
        self.report_items(items)
        self.report_plot(self.scene)

    def update_node_info(self, node):
        if self.tree_adapter.has_children(node.node_inst) and not self.show_intermediate:
            text = ""
        elif self.domain.class_var.is_discrete:
            text = self.node_content_cls(node)
        else:
            text = self.node_content_reg(node)

        text = self._update_node_info_attr_name(node, text)
        node.setHtml(
            f'<p style="line-height: 120%; margin-bottom: 0">{text}</p>')

    def node_content_cls(self, node):
        """Update the printed contents of the node for classification trees"""
        node_inst = node.node_inst
        distr = self.tree_adapter.get_distribution(node_inst)[0]
        total = self.tree_adapter.num_samples(node_inst)
        distr = distr / np.sum(distr)
        if self.target_class_index:
            tabs = distr[self.target_class_index - 1]
            text = ""
        else:
            modus = np.argmax(distr)
            tabs = distr[modus]
            text = f"<b>{self.domain.class_vars[0].values[int(modus)]}</b><br/>"
        if tabs > 0.999:
            text += f"100%, {total}/{total}"
        else:
            text += f"{100 * tabs:2.1f}%, {int(total * tabs)}/{total}"
        return text

<<<<<<< HEAD
        text = self._update_node_info_attr_name(node, text)
        node.setHtml(f'<p style="line-height: 120%; margin-bottom: 0">{text}</p>')

    def update_node_info_reg(self, node):
=======
    def node_content_reg(self, node):
>>>>>>> f744aaf5
        """Update the printed contents of the node for regression trees"""
        node_inst = node.node_inst
        mean, var = self.tree_adapter.get_distribution(node_inst)[0]
        insts = self.tree_adapter.num_samples(node_inst)
        text = f"<b>{mean:.1f}</b> ± {var:.1f}<br/>"
        text += f"{insts} instances"
<<<<<<< HEAD
        text = self._update_node_info_attr_name(node, text)
        node.setHtml(f'<p style="line-height: 120%; margin-bottom: 0">{text}</p>')
=======
        return text
>>>>>>> f744aaf5

    def toggle_node_color_cls(self):
        """Update the node color for classification trees"""
        colors = self.scene.colors
        for node in self.scene.nodes():
            distr = node.tree_adapter.get_distribution(node.node_inst)[0]
            total = sum(distr)
            if self.target_class_index:
                p = distr[self.target_class_index - 1] / total
<<<<<<< HEAD
                color = colors[self.target_class_index - 1].lighter(int(200 - 100 * p))
=======
                color = colors[self.target_class_index - 1].lighter(
                    int(200 - 100 * p))
>>>>>>> f744aaf5
            else:
                modus = np.argmax(distr)
                p = distr[modus] / (total or 1)
                color = colors.value_to_qcolor(int(modus))
                color = color.lighter(int(300 - 200 * p))
            node.backgroundBrush = QBrush(color)
        self.scene.update()

    def toggle_node_color_reg(self):
        """Update the node color for regression trees"""
        def_color = QColor(192, 192, 255)
        if self.regression_colors == self.COL_DEFAULT:
            brush = QBrush(def_color.lighter(100))
            for node in self.scene.nodes():
                node.backgroundBrush = brush
        elif self.regression_colors == self.COL_INSTANCE:
            max_insts = len(
                self.tree_adapter.get_instances_in_nodes([self.tree_adapter.root])
            )
            for node in self.scene.nodes():
<<<<<<< HEAD
                node_insts = len(
                    self.tree_adapter.get_instances_in_nodes([node.node_inst])
                )
                node.backgroundBrush = QBrush(
                    def_color.lighter(int(120 - 20 * node_insts / max_insts))
                )
=======
                node_insts = len(self.tree_adapter.get_instances_in_nodes(
                    [node.node_inst]))
                node.backgroundBrush = QBrush(def_color.lighter(
                    int(120 - 20 * node_insts / max_insts)))
>>>>>>> f744aaf5
        elif self.regression_colors == self.COL_MEAN:
            minv = np.nanmin(self.dataset.Y)
            maxv = np.nanmax(self.dataset.Y)
            colors = self.scene.colors
            for node in self.scene.nodes():
                node_mean = self.tree_adapter.get_distribution(node.node_inst)[0][0]
                color = colors.value_to_qcolor(node_mean, minv, maxv)
                node.backgroundBrush = QBrush(color)
        else:
            nodes = list(self.scene.nodes())
            variances = [
                self.tree_adapter.get_distribution(node.node_inst)[0][1]
                for node in nodes
            ]
            max_var = max(variances)
            for node, var in zip(nodes, variances):
<<<<<<< HEAD
                node.backgroundBrush = QBrush(
                    def_color.lighter(int(120 - 20 * var / max_var))
                )
=======
                node.backgroundBrush = QBrush(def_color.lighter(
                    int(120 - 20 * var / max_var)))
>>>>>>> f744aaf5
        self.scene.update()

    def _get_tree_adapter(self, model):
        if isinstance(model, SklModel):
            return SklTreeAdapter(model)
        return TreeAdapter(model)


if __name__ == "__main__":  # pragma: no cover
    from Orange.modelling.tree import TreeLearner

    data = Table("titanic")
    # data = Table("housing")
    clf = TreeLearner()(data)
    clf.instances = data
    WidgetPreview(OWTreeGraph).run(clf)<|MERGE_RESOLUTION|>--- conflicted
+++ resolved
@@ -361,15 +361,6 @@
         return node_obj
 
     def node_tooltip(self, node):
-<<<<<<< HEAD
-        return (
-            "<p>"
-            + "<br>".join(
-                to_html(str(rule)) for rule in self.tree_adapter.rules(node.node_inst)
-            )
-            + "</p>"
-        )
-=======
         # We uses <br/> and &nbsp: styling of <li> in Qt doesn't work well
         indent = "&nbsp;&nbsp;&nbsp;"
         nbp = "<p style='white-space:pre'>"
@@ -400,7 +391,6 @@
         if split:
             split = f"<p style='white-space:pre'><b>Next split: </b>{split}</p>"
         return "<hr/>".join(filter(None, (rule, content, split)))
->>>>>>> f744aaf5
 
     def update_selection(self):
         if self.model is None:
@@ -468,26 +458,14 @@
             text += f"{100 * tabs:2.1f}%, {int(total * tabs)}/{total}"
         return text
 
-<<<<<<< HEAD
-        text = self._update_node_info_attr_name(node, text)
-        node.setHtml(f'<p style="line-height: 120%; margin-bottom: 0">{text}</p>')
-
-    def update_node_info_reg(self, node):
-=======
     def node_content_reg(self, node):
->>>>>>> f744aaf5
         """Update the printed contents of the node for regression trees"""
         node_inst = node.node_inst
         mean, var = self.tree_adapter.get_distribution(node_inst)[0]
         insts = self.tree_adapter.num_samples(node_inst)
         text = f"<b>{mean:.1f}</b> ± {var:.1f}<br/>"
         text += f"{insts} instances"
-<<<<<<< HEAD
-        text = self._update_node_info_attr_name(node, text)
-        node.setHtml(f'<p style="line-height: 120%; margin-bottom: 0">{text}</p>')
-=======
         return text
->>>>>>> f744aaf5
 
     def toggle_node_color_cls(self):
         """Update the node color for classification trees"""
@@ -497,12 +475,8 @@
             total = sum(distr)
             if self.target_class_index:
                 p = distr[self.target_class_index - 1] / total
-<<<<<<< HEAD
-                color = colors[self.target_class_index - 1].lighter(int(200 - 100 * p))
-=======
                 color = colors[self.target_class_index - 1].lighter(
                     int(200 - 100 * p))
->>>>>>> f744aaf5
             else:
                 modus = np.argmax(distr)
                 p = distr[modus] / (total or 1)
@@ -523,19 +497,10 @@
                 self.tree_adapter.get_instances_in_nodes([self.tree_adapter.root])
             )
             for node in self.scene.nodes():
-<<<<<<< HEAD
-                node_insts = len(
-                    self.tree_adapter.get_instances_in_nodes([node.node_inst])
-                )
-                node.backgroundBrush = QBrush(
-                    def_color.lighter(int(120 - 20 * node_insts / max_insts))
-                )
-=======
                 node_insts = len(self.tree_adapter.get_instances_in_nodes(
                     [node.node_inst]))
                 node.backgroundBrush = QBrush(def_color.lighter(
                     int(120 - 20 * node_insts / max_insts)))
->>>>>>> f744aaf5
         elif self.regression_colors == self.COL_MEAN:
             minv = np.nanmin(self.dataset.Y)
             maxv = np.nanmax(self.dataset.Y)
@@ -552,14 +517,8 @@
             ]
             max_var = max(variances)
             for node, var in zip(nodes, variances):
-<<<<<<< HEAD
-                node.backgroundBrush = QBrush(
-                    def_color.lighter(int(120 - 20 * var / max_var))
-                )
-=======
                 node.backgroundBrush = QBrush(def_color.lighter(
                     int(120 - 20 * var / max_var)))
->>>>>>> f744aaf5
         self.scene.update()
 
     def _get_tree_adapter(self, model):
