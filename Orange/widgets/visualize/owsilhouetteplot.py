--- conflicted
+++ resolved
@@ -9,30 +9,6 @@
 import sklearn.metrics
 
 from AnyQt.QtWidgets import (
-<<<<<<< HEAD
-    QGraphicsWidget,
-    QGraphicsGridLayout,
-    QGraphicsRectItem,
-    QStyleOptionGraphicsItem,
-    QSizePolicy,
-    QWidget,
-    QVBoxLayout,
-    QGraphicsSimpleTextItem,
-    QWIDGETSIZE_MAX,
-    QGraphicsSceneHelpEvent,
-    QToolTip,
-    QApplication,
-)
-from AnyQt.QtGui import (
-    QColor,
-    QPen,
-    QBrush,
-    QPainter,
-    QFontMetrics,
-    QPalette,
-)
-from AnyQt.QtCore import Qt, QEvent, QRectF, QSizeF, QSize, QPointF, QPoint, QRect
-=======
     QGraphicsWidget, QGraphicsGridLayout,
     QGraphicsRectItem, QStyleOptionGraphicsItem, QSizePolicy, QWidget,
     QVBoxLayout, QGraphicsSimpleTextItem, QWIDGETSIZE_MAX,
@@ -44,7 +20,6 @@
 from AnyQt.QtCore import (
     Qt, QEvent, QRectF, QSizeF, QSize, QPointF, QPoint, QRect
 )
->>>>>>> f744aaf5
 from AnyQt.QtCore import pyqtSignal as Signal
 
 import Orange.data
@@ -58,15 +33,8 @@
 from Orange.widgets.utils.graphicsscene import GraphicsScene
 from Orange.widgets.utils.stickygraphicsview import StickyGraphicsView
 from Orange.widgets.utils import itemmodels, apply_all
-<<<<<<< HEAD
-from Orange.widgets.utils.annotated_data import (
-    create_annotated_table,
-    ANNOTATED_DATA_SIGNAL_NAME,
-)
-=======
 from Orange.widgets.utils.annotated_data import (create_annotated_table,
                                                  ANNOTATED_DATA_SIGNAL_NAME)
->>>>>>> f744aaf5
 from Orange.widgets.utils.graphicstextlist import TextListWidget
 from Orange.widgets.utils.graphicslayoutitem import SimpleLayoutItem
 from Orange.widgets.utils.sql import check_sql_input
@@ -190,73 +158,30 @@
         )
         controllayout.addWidget(distbox)
 
-<<<<<<< HEAD
-        box = gui.vBox(self.controlArea, "簇标签")
-        self.cluster_var_cb = gui.comboBox(
-            box,
-            self,
-            "cluster_var_idx",
-            contentsLength=14,
-            searchable=True,
-            callback=self._invalidate_scores,
-        )
-        gui.checkBox(
-            box,
-            self,
-            "group_by_cluster",
-            "按簇分组(Group by cluster)",
-            callback=self._replot,
-        )
-        self.cluster_var_model = itemmodels.VariableListModel(parent=self)
-        self.cluster_var_cb.setModel(self.cluster_var_model)
-=======
-        box = gui.vBox(self.controlArea, "Grouping")
+        box = gui.vBox(self.controlArea, "分组")
         self.cluster_var_model = itemmodels.VariableListModel(
-            parent=self, placeholder="(None)")
+            parent=self, placeholder="(无)")
         self.cluster_var_cb = gui.comboBox(
             box, self, "cluster_var", contentsLength=14,
             searchable=True, callback=self._invalidate_scores,
             model=self.cluster_var_model
         )
         gui.checkBox(
-            box, self, "group_by_cluster", "Show in groups",
+            box, self, "按簇分组", "Show in groups",
             callback=self._replot)
->>>>>>> f744aaf5
 
         box = gui.vBox(self.controlArea, "条")
         gui.widgetLabel(box, "条宽度:")
         gui.hSlider(
-<<<<<<< HEAD
-            box,
-            self,
-            "bar_size",
-            minValue=1,
-            maxValue=10,
-            step=1,
-            callback=self._update_bar_size,
-        )
-        gui.widgetLabel(box, "标注:")
-        self.annotation_cb = gui.comboBox(
-            box,
-            self,
-            "annotation_var_idx",
-            contentsLength=14,
-            callback=self._update_annotations,
-        )
-        self.annotation_var_model = itemmodels.VariableListModel(parent=self)
-        self.annotation_var_model[:] = ["无"]
-        self.annotation_cb.setModel(self.annotation_var_model)
-=======
             box, self, "bar_size", minValue=1, maxValue=10, step=1,
             callback=self._update_bar_size)
-        gui.widgetLabel(box, "Annotations:")
+        gui.widgetLabel(box, "标注:")
         self.annotation_var_model = itemmodels.VariableListModel(parent=self)
         self.annotation_var_model[:] = [None]
         self.annotation_cb = gui.comboBox(
             box, self, "annotation_var", contentsLength=14,
             callback=self._update_annotations,
             model=self.annotation_var_model)
->>>>>>> f744aaf5
         ibox = gui.indentedBox(box, 5)
         self.ann_hidden_warning = warning = gui.widgetLabel(ibox, "(增加要显示的宽度)")
         ibox.setFixedWidth(ibox.sizeHint().width())
@@ -349,24 +274,12 @@
         if domain.class_var in groupvars:
             self.cluster_var = domain.class_var
         else:
-<<<<<<< HEAD
-            self.cluster_var_idx = 0
-        annotvars = [
-            var
-            for var in domain.variables + domain.metas
-            if var.is_string or var.is_discrete
-        ]
-        self.annotation_var_model[:] = ["无"] + annotvars
-        self.annotation_var_idx = 1 if annotvars else 0
-        self.openContext(Orange.data.Domain(groupvars))
-=======
             self.cluster_var = groupvars[0]
         annotvars = [var for var in domain.variables + domain.metas
                      if var.is_string or var.is_discrete]
         self.annotation_var_model[:] = [None] + annotvars
         self.annotation_var = annotvars[0] if annotvars else None
         self.openContext(domain)
->>>>>>> f744aaf5
 
     def _is_empty(self) -> bool:
         # Is empty (does not have any input).
@@ -383,11 +296,7 @@
         self._silhouette = None
         self._labels = None
         self.cluster_var_model[:] = []
-<<<<<<< HEAD
         self.annotation_var_model[:] = ["无"]
-=======
-        self.annotation_var_model[:] = [None]
->>>>>>> f744aaf5
         self._clear_scene()
         self.Error.clear()
         self.Warning.clear()
@@ -502,12 +411,8 @@
         visible = self.bar_size >= 5
         self._silplot.setBarHeight(self.bar_size)
         self._silplot.setRowNamesVisible(visible)
-<<<<<<< HEAD
-        self.ann_hidden_warning.setVisible(not visible and self.annotation_var_idx > 0)
-=======
         self.ann_hidden_warning.setVisible(
             not visible and self.annotation_var is not None)
->>>>>>> f744aaf5
 
     def _replot(self):
         # Clear and replot/initialize the scene
@@ -518,13 +423,8 @@
 
             if self.group_by_cluster:
                 silplot.setScores(
-<<<<<<< HEAD
-                    self._silhouette, self._labels, var.values, var.colors
-                )
-=======
                     self._silhouette, self._labels,
                     self.cluster_var.values, self.cluster_var.colors)
->>>>>>> f744aaf5
             else:
                 silplot.setScores(
                     self._silhouette,
@@ -545,17 +445,9 @@
             self._set_bar_height()
 
     def _update_annotations(self):
-<<<<<<< HEAD
-        if 0 < self.annotation_var_idx < len(self.annotation_var_model):
-            annot_var = self.annotation_var_model[self.annotation_var_idx]
-        else:
-            annot_var = None
-        self.ann_hidden_warning.setVisible(self.bar_size < 5 and annot_var is not None)
-=======
         annot_var = self.annotation_var
         self.ann_hidden_warning.setVisible(
             self.bar_size < 5 and annot_var is not None)
->>>>>>> f744aaf5
 
         if self._silplot is not None:
             if annot_var is not None:
@@ -619,20 +511,6 @@
                 scores = self._silhouette
 
             domain = self.data.domain
-<<<<<<< HEAD
-            proposed = "Silhouette ({})".format(escape(var.name))
-            names = [
-                var.name
-                for var in itertools.chain(
-                    domain.attributes, domain.class_vars, domain.metas
-                )
-            ]
-            unique = get_unique_names(names, proposed)
-            silhouette_var = Orange.data.ContinuousVariable(unique)
-            domain = Orange.data.Domain(
-                domain.attributes, domain.class_vars, domain.metas + (silhouette_var,)
-            )
-=======
             proposed = "Silhouette ({})".format(escape(self.cluster_var.name))
             names = [var.name for var in itertools.chain(domain.attributes,
                                                          domain.class_vars,
@@ -643,7 +521,6 @@
                 domain.attributes,
                 domain.class_vars,
                 domain.metas + (silhouette_var, ))
->>>>>>> f744aaf5
 
             if np.count_nonzero(selectedmask):
                 selected = self.data.from_table(
@@ -666,22 +543,11 @@
             return
 
         self.report_plot()
-<<<<<<< HEAD
-        caption = "Silhouette plot ({} distance), clustered by '{}'".format(
-            self.Distances[self.distance_idx][0],
-            self.cluster_var_model[self.cluster_var_idx],
-        )
-        if self.annotation_var_idx and self._silplot.rowNamesVisible():
-            caption += ", annotated with '{}'".format(
-                self.annotation_var_model[self.annotation_var_idx]
-            )
-=======
         caption = "Silhouette plot " \
                   f"({self.Distances[self.distance_idx][0]} distance), " \
                   f"clustered by '{self.cluster_var.name}'"
         if self.annotation_var and self._silplot.rowNamesVisible():
             caption += f", annotated with '{self.annotation_var.name}'"
->>>>>>> f744aaf5
         self.report_caption(caption)
 
     def onDeleteWidget(self):
@@ -714,18 +580,8 @@
     NoUpdate, Clear, Select, Deselect, Toogle, Current = 1, 2, 4, 8, 16, 32
 
 
-<<<<<<< HEAD
-def show_tool_tip(
-    pos: QPoint,
-    text: str,
-    widget: Optional[QWidget] = None,
-    rect=QRect(),
-    elide=Qt.ElideRight,
-):
-=======
 def show_tool_tip(pos: QPoint, text: str, widget: Optional[QWidget] = None,
                   rect=QRect(), elide=Qt.ElideRight):
->>>>>>> f744aaf5
     """
     Show a plain text tool tip with limited length, eliding if necessary.
     """
@@ -752,10 +608,6 @@
     """
     Propagate style and palette changes to the visualized scene.
     """
-<<<<<<< HEAD
-
-=======
->>>>>>> f744aaf5
     def __init__(self, *args, **kwargs):
         super().__init__(*args, **kwargs)
         self.ensurePolished()
@@ -768,16 +620,8 @@
             self.scene().setPalette(self.palette())
 
     def changeEvent(self, event):
-<<<<<<< HEAD
-        if (
-            event.type() == QEvent.PaletteChange
-            and self.scene() is not None
-            and self.scene().parent() is self
-        ):
-=======
         if event.type() == QEvent.PaletteChange and \
                 self.scene() is not None and self.scene().parent() is self:
->>>>>>> f744aaf5
             self.scene().setPalette(self.palette())
         super().changeEvent(event)
 
@@ -802,15 +646,9 @@
         self.__pen = QPen(Qt.NoPen)
         self.__layout = QGraphicsGridLayout()
         self.__hoveredItem = None
-<<<<<<< HEAD
-        self.__topScale = None  # type: Optional[AxisItem]
-        self.__bottomScale = None  # type: Optional[AxisItem]
-        self.__layout.setColumnSpacing(0, 1.0)
-=======
         self.__topScale = None     # type: Optional[AxisItem]
         self.__bottomScale = None  # type: Optional[AxisItem]
         self.__layout.setColumnSpacing(0, 1.)
->>>>>>> f744aaf5
         self.setLayout(self.__layout)
         self.setFocusPolicy(Qt.StrongFocus)
 
@@ -962,16 +800,10 @@
 
             if group.label:
                 layout.addItem(Line(orientation=Qt.Vertical), i + 1, 1)
-<<<<<<< HEAD
-                label = QGraphicsSimpleTextItem(
-                    "{} ({})".format(group.label, len(group.scores)), self
-                )
-=======
                 text = group.label
                 if group.scores.size:
                     text += f" ({np.mean(group.scores):.3f})"
                 label = QGraphicsSimpleTextItem(text, self)
->>>>>>> f744aaf5
                 label.setBrush(foreground)
                 label.setPen(QPen(Qt.NoPen))
                 label.setRotation(-90)
@@ -984,15 +816,8 @@
                 layout.addItem(item, i + 1, 0, Qt.AlignCenter)
 
             textlist = _SilhouettePlotTextListWidget(
-<<<<<<< HEAD
-                self,
-                font=font,
-                elideMode=Qt.ElideRight,
-                alignment=Qt.AlignLeft | Qt.AlignVCenter,
-=======
                 self, font=font, elideMode=Qt.ElideRight,
                 alignment=Qt.AlignLeft | Qt.AlignVCenter
->>>>>>> f744aaf5
             )
             textlist.setMaximumWidth(750)
             textlist.setFlag(TextListWidget.ItemClipsChildrenToShape, False)
@@ -1027,18 +852,8 @@
             height = silitem.effectiveSizeHint(Qt.PreferredSize).height()
             textitem.setMaximumHeight(height)
             textitem.setMinimumHeight(height)
-<<<<<<< HEAD
-        mwidth = max(
-            (
-                silitem.effectiveSizeHint(Qt.PreferredSize).width()
-                for silitem in self.__plotItems()
-            ),
-            default=300,
-        )
-=======
         mwidth = max((silitem.effectiveSizeHint(Qt.PreferredSize).width()
                      for silitem in self.__plotItems()), default=300)
->>>>>>> f744aaf5
         # match the AxisItem's width to the bars
         for axis in self.__axisItems():
             axis.setMaximumWidth(mwidth)
@@ -1047,27 +862,15 @@
     def changeEvent(self, event: QEvent) -> None:
         if event.type() == QEvent.PaletteChange:
             brush = self.palette().brush(QPalette.Text)
-<<<<<<< HEAD
-            labels = [
-                it
-                for it in self.childItems()
-                if isinstance(it, QGraphicsSimpleTextItem)
-            ]
-=======
             labels = [it for it in self.childItems()
                       if isinstance(it, QGraphicsSimpleTextItem)]
->>>>>>> f744aaf5
             apply_all(labels, lambda it: it.setBrush(brush))
         super().changeEvent(event)
 
     def event(self, event: QEvent) -> bool:
         # Reimplemented
-<<<<<<< HEAD
-        if event.type() == QEvent.LayoutRequest and self.parentLayoutItem() is None:
-=======
         if event.type() == QEvent.LayoutRequest and \
                 self.parentLayoutItem() is None:
->>>>>>> f744aaf5
             self.__updateSizeConstraints()
             self.resize(self.effectiveSizeHint(Qt.PreferredSize))
         elif event.type() == QEvent.GraphicsSceneHelp:
@@ -1259,33 +1062,17 @@
             return None
 
     def __itemDataAtPos(self, pos) -> Optional[Tuple[namespace, int, QRectF]]:
-<<<<<<< HEAD
-        items = [
-            (sitem, tlist, grp)
-            for sitem, tlist, grp in zip(
-                self.__plotItems(), self.__textItems(), self.__groups
-            )
-            if sitem.geometry().contains(pos)
-            or tlist.isVisible()
-            and tlist.geometry().contains(pos)
-        ]
-=======
         items = [(sitem, tlist, grp) for sitem, tlist, grp
                  in zip(self.__plotItems(), self.__textItems(), self.__groups)
                  if sitem.geometry().contains(pos) or tlist.isVisible()
                  and tlist.geometry().contains(pos)]
->>>>>>> f744aaf5
         if not items:
             return None
         else:
             sitem, _, grp = items[0]
         indices = grp.indices
-<<<<<<< HEAD
-        assert isinstance(indices, np.ndarray) and indices.shape == (sitem.count(),)
-=======
         assert (isinstance(indices, np.ndarray) and
                 indices.shape == (sitem.count(),))
->>>>>>> f744aaf5
         crect = sitem.contentsRect()
         pos = sitem.mapFromParent(pos)
         if not crect.top() <= pos.y() <= crect.bottom():
