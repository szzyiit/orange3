--- conflicted
+++ resolved
@@ -7,27 +7,26 @@
 
 from orangewidget.utils.visual_settings_dlg import VisualSettingsDialog
 
-from Orange.data import Table, ContinuousVariable, Domain, Variable, StringVariable
+from Orange.data import (
+    Table, ContinuousVariable, Domain, Variable, StringVariable
+)
 from Orange.data.util import get_unique_names, array_equal
 from Orange.data.sql.table import SqlTable
 from Orange.statistics.util import bincount
 
 from Orange.widgets import gui, report
 from Orange.widgets.settings import (
-    Setting,
-    ContextSetting,
-    DomainContextHandler,
-    SettingProvider,
+    Setting, ContextSetting, DomainContextHandler, SettingProvider
 )
 from Orange.widgets.utils import colorpalettes
 from Orange.widgets.utils.annotated_data import (
-    create_annotated_table,
-    ANNOTATED_DATA_SIGNAL_NAME,
-    create_groups_table,
+    create_annotated_table, ANNOTATED_DATA_SIGNAL_NAME, create_groups_table
 )
 from Orange.widgets.utils.plot import OWPlotGUI
 from Orange.widgets.utils.sql import check_sql_input
-from Orange.widgets.visualize.owscatterplotgraph import OWScatterPlotBase, MAX_COLORS
+from Orange.widgets.visualize.owscatterplotgraph import (
+    OWScatterPlotBase, MAX_COLORS
+)
 from Orange.widgets.visualize.utils.component import OWGraphWithAnchors
 from Orange.widgets.widget import OWWidget, Input, Output, Msg
 
@@ -53,15 +52,16 @@
     and a bool `np.ndarray` with indicators of valid (that is, shown)
     data points.
     """
-
     attr_color = ContextSetting(None, required=ContextSetting.OPTIONAL)
     attr_label = ContextSetting(None, required=ContextSetting.OPTIONAL)
     attr_shape = ContextSetting(None, required=ContextSetting.OPTIONAL)
     attr_size = ContextSetting(None, required=ContextSetting.OPTIONAL)
 
     class Information(OWWidget.Information):
-        missing_size = Msg("Points with undefined '{}' are shown in smaller size")
-        missing_shape = Msg("Points with undefined '{}' are shown as crossed circles")
+        missing_size = Msg(
+            "Points with undefined '{}' are shown in smaller size")
+        missing_shape = Msg(
+            "Points with undefined '{}' are shown as crossed circles")
 
     def __init__(self):
         super().__init__()
@@ -103,9 +103,8 @@
         """
         return None
 
-    def get_column(
-        self, attr, filter_valid=True, max_categories=None, return_labels=False
-    ):
+    def get_column(self, attr, filter_valid=True,
+                   max_categories=None, return_labels=False):
         """
         Retrieve the data from the given column in the data table
 
@@ -137,11 +136,9 @@
         if attr is None:
             return None
 
-        needs_merging = (
-            attr.is_discrete
-            and max_categories is not None
-            and len(attr.values) >= max_categories
-        )
+        needs_merging = attr.is_discrete \
+                        and max_categories is not None \
+                        and len(attr.values) >= max_categories
         if return_labels and not needs_merging:
             assert attr.is_discrete
             return attr.values
@@ -156,11 +153,10 @@
 
         dist = bincount(all_data, max_val=len(attr.values) - 1)[0]
         infrequent = np.zeros(len(attr.values), dtype=bool)
-        infrequent[np.argsort(dist)[: -(max_categories - 1)]] = True
+        infrequent[np.argsort(dist)[:-(max_categories-1)]] = True
         if return_labels:
-            return [
-                value for value, infreq in zip(attr.values, infrequent) if not infreq
-            ] + ["Other"]
+            return [value for value, infreq in zip(attr.values, infrequent)
+                    if not infreq] + ["Other"]
         else:
             result = all_data.copy()
             freq_vals = [i for i, f in enumerate(infrequent) if not f]
@@ -209,9 +205,8 @@
             return None
         if not self.attr_color.is_discrete:
             return self.attr_color.str_val
-        return self.get_column(
-            self.attr_color, max_categories=MAX_COLORS, return_labels=True
-        )
+        return self.get_column(self.attr_color, max_categories=MAX_COLORS,
+                               return_labels=True)
 
     def is_continuous_color(self):
         """
@@ -235,9 +230,8 @@
         palette = attr.palette
         if attr.is_discrete and len(attr.values) >= MAX_COLORS:
             values = self.get_color_labels()
-            colors = [palette.palette[attr.to_val(value)] for value in values[:-1]] + [
-                [192, 192, 192]
-            ]
+            colors = [palette.palette[attr.to_val(value)]
+                      for value in values[:-1]] + [[192, 192, 192]]
 
             palette = colorpalettes.DiscretePalette.from_colors(colors)
         return palette
@@ -250,12 +244,8 @@
         Returns:
             (bool):
         """
-        return (
-            self.data is not None
-            and self.data.domain is not None
-            and len(self.data) > 1
-            and self.attr_color is not None
-        )
+        return self.data is not None and self.data.domain is not None and \
+            len(self.data) > 1 and self.attr_color is not None
 
     def colors_changed(self):
         self.graph.update_colors()
@@ -286,9 +276,8 @@
         return self.get_column(self.attr_shape, max_categories=MAX_SHAPES)
 
     def get_shape_labels(self):
-        return self.get_column(
-            self.attr_shape, max_categories=MAX_SHAPES, return_labels=True
-        )
+        return self.get_column(self.attr_shape, max_categories=MAX_SHAPES,
+                               return_labels=True)
 
     def impute_shapes(self, shape_data, default_symbol):
         """
@@ -311,29 +300,27 @@
     # Tooltip
     def _point_tooltip(self, point_id, skip_attrs=()):
         def show_part(_point_data, singular, plural, max_shown, _vars):
-            cols = [
-                escape("{} = {}".format(var.name, _point_data[var]))
-                for var in _vars[: max_shown + 2]
-                if _vars == domain.class_vars or var not in skip_attrs
-            ][:max_shown]
+            cols = [escape('{} = {}'.format(var.name, _point_data[var]))
+                    for var in _vars[:max_shown + 2]
+                    if _vars == domain.class_vars
+                    or var not in skip_attrs][:max_shown]
             if not cols:
                 return ""
             n_vars = len(_vars)
             if n_vars > max_shown:
                 cols[-1] = "... and {} others".format(n_vars - max_shown + 1)
-            return "<b>{}</b>:<br/>".format(
-                singular if n_vars < 2 else plural
-            ) + "<br/>".join(cols)
+            return \
+                "<b>{}</b>:<br/>".format(singular if n_vars < 2 else plural) \
+                + "<br/>".join(cols)
 
         domain = self.data.domain
-        parts = (
-            ("Class", "Classes", 4, domain.class_vars),
-            ("Meta", "Metas", 4, domain.metas),
-            ("Feature", "Features", 10, domain.attributes),
-        )
+        parts = (("Class", "Classes", 4, domain.class_vars),
+                 ("Meta", "Metas", 4, domain.metas),
+                 ("Feature", "Features", 10, domain.attributes))
 
         point_data = self.data[point_id]
-        return "<br/>".join(show_part(point_data, *columns) for columns in parts)
+        return "<br/>".join(show_part(point_data, *columns)
+                            for columns in parts)
 
     def get_tooltip(self, point_ids):
         """
@@ -347,11 +334,10 @@
         Returns:
             (str):
         """
-        point_ids = np.flatnonzero(self.valid_data)[np.asarray(point_ids, dtype=int)]
-        text = "<hr/>".join(
-            self._point_tooltip(point_id)
-            for point_id in point_ids[:MAX_POINTS_IN_TOOLTIP]
-        )
+        point_ids = \
+            np.flatnonzero(self.valid_data)[np.asarray(point_ids, dtype=int)]
+        text = "<hr/>".join(self._point_tooltip(point_id)
+                            for point_id in point_ids[:MAX_POINTS_IN_TOOLTIP])
         if len(point_ids) > MAX_POINTS_IN_TOOLTIP:
             text = "{} instances<hr/>{}<hr/>...".format(len(point_ids), text)
         return text
@@ -376,26 +362,24 @@
     Beside that the widget displays data as two-dimensional projection
     of points.
     """
-
     class Inputs:
-        data = Input("数据(Data)", Table, default=True, replaces=["Data"])
-        data_subset = Input("数据子集(Data Subset)", Table, replaces=["Data Subset"])
+        data = Input("Data", Table, default=True)
+        data_subset = Input("Data Subset", Table)
 
     class Outputs:
-        selected_data = Output(
-            "选定的数据(Selected Data)", Table, default=True, replaces=["Selected Data"]
-        )
-        annotated_data = Output("数据(Data)", Table, replaces=["Data"])
+        selected_data = Output("Selected Data", Table, default=True)
+        annotated_data = Output(ANNOTATED_DATA_SIGNAL_NAME, Table)
 
     class Warning(OWProjectionWidgetBase.Warning):
         too_many_labels = Msg(
-            "Too many labels to show (zoom in or label only selected)"
-        )
+            "Too many labels to show (zoom in or label only selected)")
         subset_not_subset = Msg(
-            "Subset data contains some instances that do not appear in " "input data"
-        )
-        subset_independent = Msg("No subset data instances appear in input data")
-        transparent_subset = Msg("Increase opacity if subset is difficult to see")
+            "Subset data contains some instances that do not appear in "
+            "input data")
+        subset_independent = Msg(
+            "No subset data instances appear in input data")
+        transparent_subset = Msg(
+            "Increase opacity if subset is difficult to see")
 
     settingsHandler = DomainContextHandler()
     selection = Setting(None, schema_only=True)
@@ -434,8 +418,7 @@
         self.graph = self.GRAPH_CLASS(self, box)
         box.layout().addWidget(self.graph.plot_widget)
         self.graph.too_many_labels.connect(
-            lambda too_many: self.Warning.too_many_labels(shown=too_many)
-        )
+            lambda too_many: self.Warning.too_many_labels(shown=too_many))
 
     def _add_controls(self):
         self.gui = OWPlotGUI(self)
@@ -455,13 +438,9 @@
 
     @property
     def effective_data(self):
-        return self.data.transform(
-            Domain(
-                self.effective_variables,
-                self.data.domain.class_vars,
-                self.data.domain.metas,
-            )
-        )
+        return self.data.transform(Domain(self.effective_variables,
+                                          self.data.domain.class_vars,
+                                          self.data.domain.metas))
 
     # Input
     @Inputs.data
@@ -475,25 +454,15 @@
         self.init_attr_values()
         self.openContext(self.data)
         self._invalidated = not (
-<<<<<<< HEAD
-            data_existed
-            and self.data is not None
-            and array_equal(effective_data.X, self.effective_data.X)
-            and array_equal(effective_data.Y, self.effective_data.Y)
-            and array_equal(effective_data.metas, self.effective_data.metas)
-=======
             data_existed and self.data is not None and
             array_equal(effective_data.X, self.effective_data.X) and
             array_equal(effective_data.Y, self.effective_data.Y) and
             array_equal(effective_data.metas, self.effective_data.metas)
->>>>>>> f744aaf5
         )
         self._domain_invalidated = not (
-            data_existed
-            and self.data is not None
-            and effective_data.domain.checksum()
-            == self.effective_data.domain.checksum()
-        )
+            data_existed and self.data is not None and
+            effective_data.domain.checksum()
+            == self.effective_data.domain.checksum())
         if self._invalidated:
             self.clear()
             self.input_changed.emit(data)
@@ -535,18 +504,14 @@
 
     def _update_opacity_warning(self):
         self.Warning.transparent_subset(
-            shown=self.subset_indices and self.graph.alpha_value < 128
-        )
+            shown=self.subset_indices and self.graph.alpha_value < 128)
 
     def get_subset_mask(self):
         if not self.subset_indices:
             return None
         valid_data = self.data[self.valid_data]
-        return np.fromiter(
-            (ex.id in self.subset_indices for ex in valid_data),
-            dtype=bool,
-            count=len(valid_data),
-        )
+        return np.fromiter((ex.id in self.subset_indices for ex in valid_data),
+                           dtype=bool, count=len(valid_data))
 
     # Plot
     def get_embedding(self):
@@ -578,12 +543,8 @@
     # Selection
     def apply_selection(self):
         pending = self.__pending_selection
-        if (
-            self.data is not None
-            and pending is not None
-            and len(pending)
-            and max(i for i, _ in pending) < self.graph.n_valid
-        ):
+        if self.data is not None and pending is not None and len(pending) \
+                and max(i for i, _ in pending) < self.graph.n_valid:
             index_group = np.array(pending).T
             selection = np.zeros(self.graph.n_valid, dtype=np.uint8)
             selection[index_group[0]] = index_group[1]
@@ -596,19 +557,10 @@
                 self.graph.update_labels()
 
     def selection_changed(self):
-        sel = (
-            None
-            if self.data and isinstance(self.data, SqlTable)
+        sel = None if self.data and isinstance(self.data, SqlTable) \
             else self.graph.selection
-<<<<<<< HEAD
-        )
-        self.selection = (
-            [(i, x) for i, x in enumerate(sel) if x] if sel is not None else None
-        )
-=======
         self.selection = [(i, x) for i, x in enumerate(sel) if x] \
             if sel is not None else None
->>>>>>> f744aaf5
         self.commit.deferred()
 
     # Output
@@ -621,46 +573,35 @@
         if graph.selection is not None:
             group_sel = np.zeros(len(data), dtype=int)
             group_sel[self.valid_data] = graph.selection
-        selected = self._get_selected_data(data, graph.get_selection(), group_sel)
+        selected = self._get_selected_data(
+            data, graph.get_selection(), group_sel)
         self.output_changed.emit(selected)
         self.Outputs.selected_data.send(selected)
         self.Outputs.annotated_data.send(
-            self._get_annotated_data(data, group_sel, graph.selection)
-        )
+            self._get_annotated_data(data, group_sel,
+                                     graph.selection))
 
     def _get_projection_data(self):
         if self.data is None or self.embedding_variables_names is None:
             return self.data
         variables = self._get_projection_variables()
-<<<<<<< HEAD
-        data = self.data.transform(
-            Domain(
-                self.data.domain.attributes,
-                self.data.domain.class_vars,
-                self.data.domain.metas + variables,
-            )
-        )
-=======
         data = self.data.transform(Domain(self.data.domain.attributes,
                                           self.data.domain.class_vars,
                                           self.data.domain.metas + variables))
->>>>>>> f744aaf5
         if data.metas.size:
             with data.unlocked(data.metas):
                 data.metas[:, -2:] = self.get_embedding()
         return data
 
     def _get_projection_variables(self):
-        names = get_unique_names(self.data.domain, self.embedding_variables_names)
+        names = get_unique_names(
+            self.data.domain, self.embedding_variables_names)
         return ContinuousVariable(names[0]), ContinuousVariable(names[1])
 
     @staticmethod
     def _get_selected_data(data, selection, group_sel):
-        return (
-            create_groups_table(data, group_sel, False, "Group")
-            if len(selection)
-            else None
-        )
+        return create_groups_table(data, group_sel, False, "Group") \
+            if len(selection) else None
 
     @staticmethod
     def _get_annotated_data(data, group_sel, graph_sel):
@@ -670,7 +611,7 @@
             return create_groups_table(data, group_sel)
         else:
             if group_sel is None:
-                mask = np.full((len(data),), False)
+                mask = np.full((len(data), ), False)
             else:
                 mask = np.nonzero(group_sel)[0]
             return create_annotated_table(data, mask)
@@ -686,19 +627,13 @@
             self.report_caption(caption)
 
     def _get_send_report_caption(self):
-        return report.render_items_vert(
-            (
-                ("Color", self._get_caption_var_name(self.attr_color)),
-                ("Label", self._get_caption_var_name(self.attr_label)),
-                ("Shape", self._get_caption_var_name(self.attr_shape)),
-                ("Size", self._get_caption_var_name(self.attr_size)),
-                (
-                    "Jittering",
-                    self.graph.jitter_size != 0
-                    and "{} %".format(self.graph.jitter_size),
-                ),
-            )
-        )
+        return report.render_items_vert((
+            ("Color", self._get_caption_var_name(self.attr_color)),
+            ("Label", self._get_caption_var_name(self.attr_label)),
+            ("Shape", self._get_caption_var_name(self.attr_shape)),
+            ("Size", self._get_caption_var_name(self.attr_size)),
+            ("Jittering", self.graph.jitter_size != 0 and
+             "{} %".format(self.graph.jitter_size))))
 
     # Customize plot
     def set_visual_settings(self, key, value):
@@ -725,8 +660,7 @@
 
 
 class OWAnchorProjectionWidget(OWDataProjectionWidget, openclass=True):
-    """Base widget for widgets with graphs with anchors."""
-
+    """ Base widget for widgets with graphs with anchors. """
     SAMPLE_SIZE = 100
 
     GRAPH_CLASS = OWGraphWithAnchors
@@ -785,7 +719,7 @@
             return None, None
         components = self.projection.components_
         if components.shape == (1, 1):
-            components = np.array([[1.0], [0.0]])
+            components = np.array([[1.], [0.]])
         return components.T, [a.name for a in self.effective_variables]
 
     def _manual_move_start(self):
@@ -807,27 +741,14 @@
         names = get_unique_names(self.data.domain, proposed)
 
         if proposed != names:
-            attributes = tuple(
-                [
-                    attr.copy(name=name)
-                    for name, attr in zip(names, self.projection.domain.attributes)
-                ]
-            )
+            attributes = tuple([attr.copy(name=name) for name, attr in
+                                zip(names, self.projection.domain.attributes)])
         else:
             attributes = self.projection.domain.attributes
         return self.data.transform(
-<<<<<<< HEAD
-            Domain(
-                self.data.domain.attributes,
-                self.data.domain.class_vars,
-                self.data.domain.metas + attributes,
-            )
-        )
-=======
             Domain(self.data.domain.attributes,
                    self.data.domain.class_vars,
                    self.data.domain.metas + attributes))
->>>>>>> f744aaf5
 
     @gui.deferred
     def commit(self):
@@ -838,19 +759,11 @@
         components = None
         if self.data is not None and self.projection is not None:
             proposed = [var.name for var in self.effective_variables]
-            comp_name = get_unique_names(proposed, "component")
+            comp_name = get_unique_names(proposed, 'component')
             meta_attrs = [StringVariable(name=comp_name)]
             domain = Domain(self.effective_variables, metas=meta_attrs)
-<<<<<<< HEAD
-            components = Table(
-                domain,
-                self._send_components_x().copy(),
-                metas=self._send_components_metas(),
-            )
-=======
             components = Table(domain, self._send_components_x().copy(),
                                metas=self._send_components_metas())
->>>>>>> f744aaf5
             components.name = "components"
         self.Outputs.components.send(components)
 
@@ -867,7 +780,6 @@
 
 
 if __name__ == "__main__":
-
     class OWProjectionWidgetWithName(OWDataProjectionWidget):
         name = "projection"
 
