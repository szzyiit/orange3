--- conflicted
+++ resolved
@@ -6,20 +6,8 @@
 from scipy.stats import norm, rayleigh, beta, gamma, pareto, expon
 
 from AnyQt.QtWidgets import QGraphicsRectItem
-<<<<<<< HEAD
-from AnyQt.QtGui import (
-    QColor,
-    QPen,
-    QBrush,
-    QPainter,
-    QPalette,
-    QPolygonF,
-    QFontMetrics,
-)
-=======
 from AnyQt.QtGui import QColor, QPen, QBrush, QPainter, QPalette, QPolygonF, \
     QFontMetrics
->>>>>>> f744aaf5
 from AnyQt.QtCore import Qt, QRectF, QPointF, pyqtSignal as Signal
 from orangewidget.utils.listview import ListViewSearch
 import pyqtgraph as pg
@@ -39,12 +27,8 @@
 )
 from Orange.widgets.utils.itemmodels import DomainModel
 from Orange.widgets.utils.widgetpreview import WidgetPreview
-<<<<<<< HEAD
-from Orange.widgets.visualize.utils.plotutils import ElidedLabelsAxis, PlotWidget
-=======
 from Orange.widgets.visualize.utils.plotutils import ElidedLabelsAxis, \
     PlotWidget
->>>>>>> f744aaf5
 from Orange.widgets.widget import Input, Output, OWWidget, Msg
 
 from Orange.widgets.visualize.owscatterplotgraph import LegendItem as SPGLegendItem
@@ -581,25 +565,17 @@
 
     def _set_bin_width_slider_label(self):
         if self.number_of_bins < len(self.binnings):
-<<<<<<< HEAD
-            text = self._short_text(self.binnings[self.number_of_bins].width_label)
-=======
             text = self._short_text(
                 self.binnings[self.number_of_bins].width_label)
->>>>>>> f744aaf5
         else:
             text = ""
         self.bin_width_label.setText(text)
 
     @staticmethod
     def _short_text(label):
-<<<<<<< HEAD
-        return reduce(lambda s, rep: s.replace(*rep), short_time_units.items(), label)
-=======
         return reduce(
             lambda s, rep: s.replace(*rep),
             short_time_units.items(), label)
->>>>>>> f744aaf5
 
     def _on_show_probabilities_changed(self):
         label = self.controls.fitted_distribution.label
@@ -1032,20 +1008,6 @@
                     self.binnings = time_binnings(column, min_unique=5)
                 else:
                     self.binnings = decimal_binnings(
-<<<<<<< HEAD
-                        column,
-                        min_width=self.min_var_resolution(self.var),
-                        add_unique=10,
-                        min_unique=5,
-                    )
-                fm = QFontMetrics(self.font())
-                width = max(
-                    fm.size(
-                        Qt.TextSingleLine, self._short_text(binning.width_label)
-                    ).width()
-                    for binning in self.binnings
-                )
-=======
                         column, min_width=self.min_var_resolution(self.var),
                         add_unique=10, min_unique=5)
                 fm = QFontMetrics(self.font())
@@ -1053,7 +1015,6 @@
                                     self._short_text(binning.width_label)
                                     ).width()
                             for binning in self.binnings)
->>>>>>> f744aaf5
                 self.bin_width_label.setFixedWidth(width)
                 max_bins = len(self.binnings) - 1
         else:
@@ -1062,13 +1023,8 @@
 
         self.controls.number_of_bins.setMaximum(max_bins)
         self.number_of_bins = min(
-<<<<<<< HEAD
-            max_bins, self._user_var_bins.get(self.var, self.number_of_bins)
-        )
-=======
             max_bins, self._user_var_bins.get(self.var, self.number_of_bins))
         self._user_var_bins[self.var] = self.number_of_bins
->>>>>>> f744aaf5
         self._set_bin_width_slider_label()
 
     @staticmethod
