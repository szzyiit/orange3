from collections import OrderedDict

from AnyQt.QtCore import Qt
from AnyQt.QtWidgets import QHBoxLayout, QGridLayout, QLabel, QWidget

from Orange.widgets.report import bool_str
from Orange.data import ContinuousVariable, StringVariable, Domain, Table
from Orange.modelling.linear import SGDLearner
from Orange.widgets import gui
from Orange.widgets.model.owlogisticregression import create_coef_table
from Orange.widgets.settings import Setting
from Orange.widgets.utils.owlearnerwidget import OWBaseLearner
from Orange.widgets.utils.signals import Output
from Orange.widgets.utils.widgetpreview import WidgetPreview

MAXINT = 2 ** 31 - 1


class OWSGD(OWBaseLearner):
    name = '随机梯度下降(Stochastic Gradient Descent)'
    description = '利用梯度下降的随机逼近最小化目标函数'
    icon = "icons/SGD.svg"
    replaces = [
        "Orange.widgets.regression.owsgdregression.OWSGDRegression",
    ]
    priority = 90
    keywords = ["sgd", 'suiji', 'tiduxiajiang']
    category = '模型(Model)'

    settings_version = 2

    LEARNER = SGDLearner

    class Outputs(OWBaseLearner.Outputs):
        coefficients = Output("系数(Coefficients)", Table,
                              explicit=True, replaces=['Coefficients'])

    reg_losses = (
        ('Squared Loss', 'squared_error'),
<<<<<<< HEAD
        ('Huber', 'huber'),
        ('ε insensitive', 'epsilon_insensitive'),
        ('Squared ε insensitive', 'squared_epsilon_insensitive'))

    Chinese_reg_losses = (
        ('平方损失', 'squared_error'),
=======
>>>>>>> f744aaf5
        ('Huber', 'huber'),
        ('ε insensitive', 'epsilon_insensitive'),
        ('Squared ε insensitive', 'squared_epsilon_insensitive'))

    cls_losses = (
        ('Hinge', 'hinge'),
        ('Logistic regression', 'log'),
        ('Modified Huber', 'modified_huber'),
        ('Squared Hinge', 'squared_hinge'),
        ('Perceptron', 'perceptron')) + reg_losses
    Chinese_cls_losses = (
        ('Hinge', 'hinge'),
        ('逻辑回归', 'log'),
        ('Modified Huber', 'modified_huber'),
        ('Squared Hinge', 'squared_hinge'),
        ('感知器', 'perceptron')) + Chinese_reg_losses

    #: Regularization methods
    penalties = (
        ('None', 'none'),
        ('Lasso (L1)', 'l1'),
        ('Ridge (L2)', 'l2'),
        ('Elastic Net', 'elasticnet'))
    Chinese_penalties = (
        ('无', 'none'),
        ('套索Lasso (L1)', 'l1'),
        ('脊Ridge (L2)', 'l2'),
        ('弹性网', 'elasticnet'))

    learning_rates = (
        ('Constant', 'constant'),
        ('Optimal', 'optimal'),
        ('Inverse scaling', 'invscaling'))
    Chinese_learning_rates = (
        ('常数(Constant)', 'constant'),
        ('最优的(Optimal)', 'optimal'),
        ('反比例(Inverse scaling)', 'invscaling'))

    learner_name = Setting('SGD')
    #: Loss function index for classification problems
    cls_loss_function_index = Setting(0)
    #: Epsilon loss function parameter for classification problems
    cls_epsilon = Setting(.1)
    #: Loss function index for regression problems
    reg_loss_function_index = Setting(0)
    #: Epsilon loss function parameter for regression problems
    reg_epsilon = Setting(.1)

    penalty_index = Setting(2)
    #: Regularization strength
    alpha = Setting(1e-5)
    #: Elastic Net mixing parameter
    l1_ratio = Setting(.15)

    shuffle = Setting(True)
    use_random_state = Setting(False)
    random_state = Setting(0)
    learning_rate_index = Setting(0)
    eta0 = Setting(.01)
    power_t = Setting(.25)
    max_iter = Setting(1000)
    tol = Setting(1e-3)
    tol_enabled = Setting(True)

    def add_main_layout(self):
        main_widget = QWidget()
        layout = QHBoxLayout()
        layout.setContentsMargins(0, 0, 0, 0)
        main_widget.setLayout(layout)
        self.controlArea.layout().addWidget(main_widget)

        left = gui.vBox(main_widget).layout()
        right = gui.vBox(main_widget).layout()
        self._add_algorithm_to_layout(left)
        self._add_regularization_to_layout(left)
        self._add_learning_params_to_layout(right)

    def _foc_frame_width(self):
        style = self.style()
        return style.pixelMetric(style.PM_FocusFrameHMargin) + \
            style.pixelMetric(style.PM_ComboBoxFrameWidth)

    def _add_algorithm_to_layout(self, layout):
        # this is part of init, pylint: disable=attribute-defined-outside-init
        grid = QGridLayout()
        box = gui.widgetBox(None, '损失函数', orientation=grid)
        layout.addWidget(box)
        # Classfication loss function
        self.cls_loss_function_combo = gui.comboBox(
            None, self, 'cls_loss_function_index', orientation=Qt.Horizontal,
            items=list(zip(*self.cls_losses))[0],
            callback=self._on_cls_loss_change)
        hbox = gui.hBox(None)
        hbox.layout().addSpacing(self._foc_frame_width())
        self.cls_epsilon_spin = gui.spin(
            hbox, self, 'cls_epsilon', 0, 1., 1e-2, spinType=float,
            label='ε: ', controlWidth=80, alignment=Qt.AlignRight,
            callback=self.settings_changed)
        hbox.layout().addStretch()
        grid.addWidget(QLabel("分类: "), 0, 0)
        grid.addWidget(self.cls_loss_function_combo, 0, 1)
        grid.addWidget(hbox, 1, 1)

        # Regression loss function
        self.reg_loss_function_combo = gui.comboBox(
            None, self, 'reg_loss_function_index', orientation=Qt.Horizontal,
            items=list(zip(*self.reg_losses))[0],
            callback=self._on_reg_loss_change)
        hbox = gui.hBox(None)
        hbox.layout().addSpacing(self._foc_frame_width())
        self.reg_epsilon_spin = gui.spin(
            hbox, self, 'reg_epsilon', 0, 1., 1e-2, spinType=float,
            label='ε: ', controlWidth=80, alignment=Qt.AlignRight,
            callback=self.settings_changed)
        hbox.layout().addStretch()
        grid.addWidget(QLabel("回归: "), 2, 0)
        grid.addWidget(self.reg_loss_function_combo, 2, 1)
        grid.addWidget(hbox, 3, 1)

        # Enable/disable appropriate controls
        self._on_cls_loss_change()
        self._on_reg_loss_change()

    def _add_regularization_to_layout(self, layout):
        # this is part of init, pylint: disable=attribute-defined-outside-init
        box = gui.widgetBox(None, '正则化')
        layout.addWidget(box)
        hlayout = gui.hBox(box)
        self.penalty_combo = gui.comboBox(
            hlayout, self, 'penalty_index',
            items=list(zip(*self.penalties))[0], orientation=Qt.Horizontal,
            callback=self._on_regularization_change)
        self.l1_ratio_box = gui.spin(
            hlayout, self, 'l1_ratio', 0, 1., 1e-2, spinType=float,
            label='Mixing: ', controlWidth=80,
            alignment=Qt.AlignRight, callback=self.settings_changed).box

        hbox = gui.indentedBox(
            box, sep=self._foc_frame_width(), orientation=Qt.Horizontal)
        self.alpha_spin = gui.spin(
            hbox, self, 'alpha', 0, 10., .1e-4, spinType=float, controlWidth=80,
            label='正则化强度 (α): ', alignment=Qt.AlignRight,
            callback=self.settings_changed)
        hbox.layout().addStretch()

        # Enable/disable appropriate controls
        self._on_regularization_change()

    def _add_learning_params_to_layout(self, layout):
        # this is part of init, pylint: disable=attribute-defined-outside-init
        box = gui.widgetBox(None, '优化')
        layout.addWidget(box)
        self.learning_rate_combo = gui.comboBox(
            box, self, 'learning_rate_index', label='学习率: ',
            items=list(zip(*self.Chinese_learning_rates))[0],
            orientation=Qt.Horizontal, callback=self._on_learning_rate_change)
        self.eta0_spin = gui.spin(
            box, self, 'eta0', 1e-4, 1., 1e-4, spinType=float,
            label='初始学习率 (η<sub>0</sub>): ',
            alignment=Qt.AlignRight, controlWidth=80,
            callback=self.settings_changed)
        self.power_t_spin = gui.spin(
            box, self, 'power_t', 0, 1., 1e-4, spinType=float,
            label='逆比例指数 (t): ',
            alignment=Qt.AlignRight, controlWidth=80,
            callback=self.settings_changed)
        gui.separator(box, height=12)

        self.max_iter_spin = gui.spin(
            box, self, 'max_iter', 1, MAXINT - 1, label='迭代次数: ',
            controlWidth=80, alignment=Qt.AlignRight,
            callback=self.settings_changed)

        self.tol_spin = gui.spin(
            box, self, 'tol', 0, 10., .1e-3, spinType=float, controlWidth=80,
            label='公差（停止标准）: ', checked='tol_enabled',
            alignment=Qt.AlignRight, callback=self.settings_changed)
        gui.separator(box, height=12)

        # Wrap shuffle_cbx inside another hbox to align it with the random_seed
        # spin box on OSX
        self.shuffle_cbx = gui.checkBox(
            gui.hBox(box), self, 'shuffle',
            '每次迭代后随机化数据',
            callback=self._on_shuffle_change)
        self.random_seed_spin = gui.spin(
            box, self, 'random_state', 0, MAXINT,
            label='固定随机化种子:', controlWidth=80,
            alignment=Qt.AlignRight, callback=self.settings_changed,
            checked='use_random_state', checkCallback=self.settings_changed)

        # Enable/disable appropriate controls
        self._on_learning_rate_change()
        self._on_shuffle_change()

    def _on_cls_loss_change(self):
        # Epsilon parameter for classification loss
        if self.cls_losses[self.cls_loss_function_index][1] in (
                'huber', 'epsilon_insensitive', 'squared_epsilon_insensitive'):
            self.cls_epsilon_spin.setEnabled(True)
        else:
            self.cls_epsilon_spin.setEnabled(False)

        self.settings_changed()

    def _on_reg_loss_change(self):
        # Epsilon parameter for regression loss
        if self.reg_losses[self.reg_loss_function_index][1] in (
                'huber', 'epsilon_insensitive', 'squared_epsilon_insensitive'):
            self.reg_epsilon_spin.setEnabled(True)
        else:
            self.reg_epsilon_spin.setEnabled(False)

        self.settings_changed()

    def _on_regularization_change(self):
        # Alpha parameter
        if self.penalties[self.penalty_index][1] in ('l1', 'l2', 'elasticnet'):
            self.alpha_spin.setEnabled(True)
        else:
            self.alpha_spin.setEnabled(False)
        # Elastic Net mixing parameter
        self.l1_ratio_box.setHidden(
            self.penalties[self.penalty_index][1] != 'elasticnet')

        self.settings_changed()

    def _on_learning_rate_change(self):
        # Eta_0 parameter
        if self.learning_rates[self.learning_rate_index][1] in \
                ('constant', 'invscaling'):
            self.eta0_spin.setEnabled(True)
        else:
            self.eta0_spin.setEnabled(False)
        # Power t parameter
        if self.learning_rates[self.learning_rate_index][1] in \
                ('invscaling',):
            self.power_t_spin.setEnabled(True)
        else:
            self.power_t_spin.setEnabled(False)

        self.settings_changed()

    def _on_shuffle_change(self):
        if self.shuffle:
            self.random_seed_spin[0].setEnabled(True)
        else:
            self.use_random_state = False
            self.random_seed_spin[0].setEnabled(False)

        self.settings_changed()

    def create_learner(self):
        params = {}
        if self.use_random_state:
            params['random_state'] = self.random_state

        return self.LEARNER(
            classification_loss=self.cls_losses[self.cls_loss_function_index][1],
            classification_epsilon=self.cls_epsilon,
            regression_loss=self.reg_losses[self.reg_loss_function_index][1],
            regression_epsilon=self.reg_epsilon,
            penalty=self.penalties[self.penalty_index][1],
            alpha=self.alpha,
            l1_ratio=self.l1_ratio,
            shuffle=self.shuffle,
            learning_rate=self.learning_rates[self.learning_rate_index][1],
            eta0=self.eta0,
            power_t=self.power_t,
            max_iter=self.max_iter,
            tol=self.tol if self.tol_enabled else None,
            preprocessors=self.preprocessors,
            **params)

    def get_learner_parameters(self):
        params = OrderedDict({})
        # Classification loss function
        params['Classification loss function'] = self.cls_losses[
            self.cls_loss_function_index][0]
        if self.cls_losses[self.cls_loss_function_index][1] in (
                'huber', 'epsilon_insensitive', 'squared_epsilon_insensitive'):
            params['Epsilon (ε) for classification'] = self.cls_epsilon
        # Regression loss function
        params['Regression loss function'] = self.reg_losses[
            self.reg_loss_function_index][0]
        if self.reg_losses[self.reg_loss_function_index][1] in (
                'huber', 'epsilon_insensitive', 'squared_epsilon_insensitive'):
            params['Epsilon (ε) for regression'] = self.reg_epsilon

        params['Regularization'] = self.penalties[self.penalty_index][0]
        # Regularization strength
        if self.penalties[self.penalty_index][1] in ('l1', 'l2', 'elasticnet'):
            params['Regularization strength (α)'] = self.alpha
        # Elastic Net mixing
        if self.penalties[self.penalty_index][1] in ('elasticnet',):
            params['Elastic Net mixing parameter (L1 ratio)'] = self.l1_ratio

        params['Learning rate'] = self.learning_rates[
            self.learning_rate_index][0]
        # Eta
        if self.learning_rates[self.learning_rate_index][1] in \
                ('constant', 'invscaling'):
            params['Initial learning rate (η<sub>0</sub>)'] = self.eta0
        # t
        if self.learning_rates[self.learning_rate_index][1] in \
                ('invscaling',):
            params['Inverse scaling exponent (t)'] = self.power_t

        params['Shuffle data after each iteration'] = bool_str(self.shuffle)
        if self.use_random_state:
            params['Random seed for shuffling'] = self.random_state

        return list(params.items())

    def update_model(self):
        super().update_model()
        coeffs = None
        if self.model is not None:
            if self.model.domain.class_var.is_discrete:
                coeffs = create_coef_table(self.model)
            else:
                attrs = [ContinuousVariable("coef")]
                domain = Domain(attrs, metas=[StringVariable("name")])
                cfs = list(self.model.intercept) + \
                    list(self.model.coefficients)
                names = ["intercept"] + \
                        [attr.name for attr in self.model.domain.attributes]
                coeffs = Table.from_list(domain, list(zip(cfs, names)))
                coeffs.name = "coefficients"
        self.Outputs.coefficients.send(coeffs)

    @classmethod
    def migrate_settings(cls, settings, version):
        if version < 2:
            settings["max_iter"] = settings.pop("n_iter", 5)
            settings["tol_enabled"] = False


if __name__ == "__main__":  # pragma: no cover
    WidgetPreview(OWSGD).run(Table("iris"))<|MERGE_RESOLUTION|>--- conflicted
+++ resolved
@@ -37,15 +37,12 @@
 
     reg_losses = (
         ('Squared Loss', 'squared_error'),
-<<<<<<< HEAD
         ('Huber', 'huber'),
         ('ε insensitive', 'epsilon_insensitive'),
         ('Squared ε insensitive', 'squared_epsilon_insensitive'))
 
     Chinese_reg_losses = (
         ('平方损失', 'squared_error'),
-=======
->>>>>>> f744aaf5
         ('Huber', 'huber'),
         ('ε insensitive', 'epsilon_insensitive'),
         ('Squared ε insensitive', 'squared_epsilon_insensitive'))
@@ -61,7 +58,7 @@
         ('逻辑回归', 'log'),
         ('Modified Huber', 'modified_huber'),
         ('Squared Hinge', 'squared_hinge'),
-        ('感知器', 'perceptron')) + Chinese_reg_losses
+        ('感知机', 'perceptron')) + Chinese_reg_losses
 
     #: Regularization methods
     penalties = (
