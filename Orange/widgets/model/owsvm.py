from collections import OrderedDict

from AnyQt.QtCore import Qt
from AnyQt.QtWidgets import QLabel, QGridLayout
import scipy.sparse as sp

from Orange.data import Table
from Orange.modelling import SVMLearner, NuSVMLearner
from Orange.widgets import gui
from Orange.widgets.widget import Msg
from Orange.widgets.settings import Setting
from Orange.widgets.utils.owlearnerwidget import OWBaseLearner
from Orange.widgets.utils.signals import Output
from Orange.widgets.utils.widgetpreview import WidgetPreview


class OWSVM(OWBaseLearner):
    name = "支持向量机(SVM)"
    description = "支持向量机将输入映射到高维特征空间。"
    icon = "icons/SVM.svg"
    replaces = [
        "Orange.widgets.classify.owsvmclassification.OWSVMClassification",
        "Orange.widgets.regression.owsvmregression.OWSVMRegression",
    ]
    priority = 50
    keywords = ["support vector machines", "zhichixiangliangji"]
    category = "模型(Model)"

    LEARNER = SVMLearner

    class Outputs(OWBaseLearner.Outputs):
        support_vectors = Output(
            "支持向量(Support vectors)",
            Table,
            explicit=True,
            replaces=["Support vectors", "Support Vectors"],
        )

    class Warning(OWBaseLearner.Warning):
        sparse_data = Msg("Input data is sparse, default preprocessing is to scale it.")

    #: Different types of SVMs
    SVM, Nu_SVM = range(2)
    #: SVM type
    svm_type = Setting(SVM)

    C = Setting(1.0)  # pylint: disable=invalid-name
    epsilon = Setting(0.1)
    nu_C = Setting(1.0)
    nu = Setting(0.5)  # pylint: disable=invalid-name

    #: Kernel types
    Linear, Poly, RBF, Sigmoid = range(4)
    #: Selected kernel type
    kernel_type = Setting(RBF)
    #: kernel degree
    degree = Setting(3)
    #: gamma
    gamma = Setting(0.0)
    #: coef0 (adative constant)
    coef0 = Setting(1.0)

    #: numerical tolerance
    tol = Setting(0.001)
    #: whether or not to limit number of iterations
    limit_iter = Setting(True)
    #: maximum number of iterations
    max_iter = Setting(100)

    _default_gamma = "auto"
    kernels = (
        ("Linear", "x⋅y"),
        ("Polynomial", "(g x⋅y + c)<sup>d</sup>"),
        ("RBF", "exp(-g|x-y|²)"),
        ("Sigmoid", "tanh(g x⋅y + c)"),
    )
    Chinese_kernels = (
        ("线性(Linear)", "x⋅y"),
        ("多项式(Polynomial)", "(g x⋅y + c)<sup>d</sup>"),
        ("径向基函数(RBF)", "exp(-g|x-y|²)"),
        ("Sigmoid", "tanh(g x⋅y + c)"),
    )

    def add_main_layout(self):
        self._add_type_box()
        self._add_kernel_box()
        self._add_optimization_box()
        self._show_right_kernel()

    def _add_type_box(self):
        # this is part of init, pylint: disable=attribute-defined-outside-init
        form = QGridLayout()
        self.type_box = box = gui.radioButtonsInBox(
            self.controlArea,
            self,
            "svm_type",
            [],
            box="支持向量机类型",
            orientation=form,
            callback=self._update_type,
        )

        self.epsilon_radio = gui.appendRadioButton(box, "SVM", addToLayout=False)
        self.c_spin = gui.doubleSpin(
            box,
            self,
            "C",
            0.1,
            512.0,
            0.1,
            decimals=2,
            alignment=Qt.AlignRight,
            addToLayout=False,
            callback=self.settings_changed,
        )
        self.epsilon_spin = gui.doubleSpin(
            box,
            self,
            "epsilon",
            0.1,
            512.0,
            0.1,
            decimals=2,
            alignment=Qt.AlignRight,
            addToLayout=False,
            callback=self.settings_changed,
        )
        form.addWidget(self.epsilon_radio, 0, 0, Qt.AlignLeft)
        form.addWidget(QLabel("损失 (C):"), 0, 1, Qt.AlignRight)
        form.addWidget(self.c_spin, 0, 2)
        form.addWidget(QLabel("回归损失 epsilon (ε):"), 1, 1, Qt.AlignRight)
        form.addWidget(self.epsilon_spin, 1, 2)

        self.nu_radio = gui.appendRadioButton(box, "ν-SVM", addToLayout=False)
        self.nu_C_spin = gui.doubleSpin(
            box,
            self,
            "nu_C",
            0.1,
            512.0,
            0.1,
            decimals=2,
            alignment=Qt.AlignRight,
            addToLayout=False,
            callback=self.settings_changed,
        )
        self.nu_spin = gui.doubleSpin(
            box,
            self,
            "nu",
            0.05,
            1.0,
            0.05,
            decimals=2,
            alignment=Qt.AlignRight,
            addToLayout=False,
            callback=self.settings_changed,
        )
        form.addWidget(self.nu_radio, 2, 0, Qt.AlignLeft)
        form.addWidget(QLabel("回归损失 (C):"), 2, 1, Qt.AlignRight)
        form.addWidget(self.nu_C_spin, 2, 2)
        form.addWidget(QLabel("复杂性界限 (ν):"), 3, 1, Qt.AlignRight)
        form.addWidget(self.nu_spin, 3, 2)

        # Correctly enable/disable the appropriate boxes
        self._update_type()

    def _update_type(self):
        # Enable/disable SVM type parameters depending on selected SVM type
        if self.svm_type == self.SVM:
            self.c_spin.setEnabled(True)
            self.epsilon_spin.setEnabled(True)
            self.nu_C_spin.setEnabled(False)
            self.nu_spin.setEnabled(False)
        else:
            self.c_spin.setEnabled(False)
            self.epsilon_spin.setEnabled(False)
            self.nu_C_spin.setEnabled(True)
            self.nu_spin.setEnabled(True)
        self.settings_changed()

    def _add_kernel_box(self):
        # this is part of init, pylint: disable=attribute-defined-outside-init
        # Initialize with the widest label to measure max width
        self.kernel_eq = self.kernels[-1][1]

        box = gui.hBox(self.controlArea, "核")

        self.kernel_box = buttonbox = gui.radioButtonsInBox(
            box,
            self,
            "kernel_type",
            btnLabels=[k[0] for k in self.kernels],
            callback=self._on_kernel_changed,
        )
        buttonbox.layout().setSpacing(10)
        gui.rubber(buttonbox)

        parambox = gui.vBox(box)
        gui.label(parambox, self, "核: %(kernel_eq)s")
        common = dict(
            orientation=Qt.Horizontal,
            callback=self.settings_changed,
            alignment=Qt.AlignRight,
            controlWidth=80,
        )
        spbox = gui.hBox(parambox)
        gui.rubber(spbox)
        inbox = gui.vBox(spbox)
        gamma = gui.doubleSpin(
            inbox, self, "gamma", 0.0, 10.0, 0.01, label=" g: ", **common
        )
        gamma.setSpecialValueText(self._default_gamma)
        coef0 = gui.doubleSpin(
            inbox, self, "coef0", 0.0, 10.0, 0.01, label=" c: ", **common
        )
        degree = gui.doubleSpin(
            inbox, self, "degree", 0.0, 10.0, 0.5, label=" d: ", **common
        )
        self._kernel_params = [gamma, coef0, degree]
        gui.rubber(parambox)

        # This is the maximal height (all double spins are visible)
        # and the maximal width (the label is initialized to the widest one)
        box.layout().activate()
        box.setFixedHeight(box.sizeHint().height())
        box.setMinimumWidth(box.sizeHint().width())

    def _add_optimization_box(self):
        # this is part of init, pylint: disable=attribute-defined-outside-init
        self.optimization_box = gui.vBox(self.controlArea, "优化参数")
        self.tol_spin = gui.doubleSpin(
            self.optimization_box,
            self,
            "tol",
            1e-4,
            1.0,
            1e-4,
            label="数值公差: ",
            alignment=Qt.AlignRight,
            controlWidth=100,
            callback=self.settings_changed,
        )
        self.max_iter_spin = gui.spin(
<<<<<<< HEAD
            self.optimization_box,
            self,
            "max_iter",
            5,
            1000000,
            50,
            label="迭代极限: ",
            checked="limit_iter",
            alignment=Qt.AlignRight,
            controlWidth=100,
=======
            self.optimization_box, self, "max_iter", 5, 1000000, 50,
            label="Iteration limit: ", checked="limit_iter",
            alignment=Qt.AlignRight, controlWidth=100,
>>>>>>> f744aaf5
            callback=self.settings_changed,
            checkCallback=self.settings_changed,
        )

    def _show_right_kernel(self):
        enabled = [
            [False, False, False],  # linear
            [True, True, True],  # poly
            [True, False, False],  # rbf
            [True, True, False],
        ]  # sigmoid

        # set in _add_kernel_box, pylint: disable=attribute-defined-outside-init
        self.kernel_eq = self.kernels[self.kernel_type][1]
        mask = enabled[self.kernel_type]
        for spin, enabled in zip(self._kernel_params, mask):
            [spin.box.hide, spin.box.show][enabled]()

    def update_model(self):
        super().update_model()
        sv = None
        if self.model is not None:
            sv = self.data[self.model.skl_model.support_]
        self.Outputs.support_vectors.send(sv)

    def _on_kernel_changed(self):
        self._show_right_kernel()
        self.settings_changed()

    @OWBaseLearner.Inputs.data
    def set_data(self, data):
        self.Warning.sparse_data.clear()
        super().set_data(data)
        if self.data and sp.issparse(self.data.X):
            self.Warning.sparse_data()

    def create_learner(self):
        kernel = ["linear", "poly", "rbf", "sigmoid"][self.kernel_type]
        common_args = {
            "kernel": kernel,
            "degree": self.degree,
            "gamma": self.gamma or self._default_gamma,
            "coef0": self.coef0,
            "probability": True,
            "tol": self.tol,
            "max_iter": self.max_iter if self.limit_iter else -1,
            "preprocessors": self.preprocessors,
        }
        if self.svm_type == self.SVM:
            return SVMLearner(C=self.C, epsilon=self.epsilon, **common_args)
        else:
            return NuSVMLearner(nu=self.nu, C=self.nu_C, **common_args)

    def get_learner_parameters(self):
        items = OrderedDict()
        if self.svm_type == self.SVM:
            items["SVM type"] = "SVM, C={}, ε={}".format(self.C, self.epsilon)
        else:
            items["SVM type"] = "ν-SVM, ν={}, C={}".format(self.nu, self.nu_C)
        self._report_kernel_parameters(items)
        items["Numerical tolerance"] = "{:.6}".format(self.tol)
        items["Iteration limt"] = self.max_iter if self.limit_iter else "unlimited"
        return items

    def _report_kernel_parameters(self, items):
        gamma = self.gamma or self._default_gamma
        if self.kernel_type == 0:
            items["Kernel"] = "Linear"
        elif self.kernel_type == 1:
            items["Kernel"] = "Polynomial, ({g:.4} x⋅y + {c:.4})<sup>{d}</sup>".format(
                g=gamma, c=self.coef0, d=self.degree
            )
        elif self.kernel_type == 2:
            items["Kernel"] = "RBF, exp(-{:.4}|x-y|²)".format(gamma)
        else:
            items["Kernel"] = "Sigmoid, tanh({g:.4} x⋅y + {c:.4})".format(
                g=gamma, c=self.coef0
            )


if __name__ == "__main__":  # pragma: no cover
    WidgetPreview(OWSVM).run(Table("iris"))<|MERGE_RESOLUTION|>--- conflicted
+++ resolved
@@ -230,36 +230,15 @@
         # this is part of init, pylint: disable=attribute-defined-outside-init
         self.optimization_box = gui.vBox(self.controlArea, "优化参数")
         self.tol_spin = gui.doubleSpin(
-            self.optimization_box,
-            self,
-            "tol",
-            1e-4,
-            1.0,
-            1e-4,
+            self.optimization_box, self, "tol", 1e-4, 1.0, 1e-4,
             label="数值公差: ",
-            alignment=Qt.AlignRight,
-            controlWidth=100,
-            callback=self.settings_changed,
-        )
+            alignment=Qt.AlignRight, controlWidth=100,
+            callback=self.settings_changed)
         self.max_iter_spin = gui.spin(
-<<<<<<< HEAD
-            self.optimization_box,
-            self,
-            "max_iter",
-            5,
-            1000000,
-            50,
-            label="迭代极限: ",
-            checked="limit_iter",
-            alignment=Qt.AlignRight,
-            controlWidth=100,
-=======
             self.optimization_box, self, "max_iter", 5, 1000000, 50,
-            label="Iteration limit: ", checked="limit_iter",
+            label="迭代极限: ", checked="limit_iter",
             alignment=Qt.AlignRight, controlWidth=100,
->>>>>>> f744aaf5
-            callback=self.settings_changed,
-            checkCallback=self.settings_changed,
+            callback=self.settings_changed,
         )
 
     def _show_right_kernel(self):
