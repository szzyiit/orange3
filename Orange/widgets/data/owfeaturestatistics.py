"""

TODO:
  - Sorting by standard deviation: Use coefficient of variation (std/mean)
    or quartile coefficient of dispersion (Q3 - Q1) / (Q3 + Q1)
  - Standard deviation for nominal: try out Variation ratio (1 - n_mode/N)
"""

import datetime
from enum import IntEnum
from itertools import chain
from typing import Any, Optional, Tuple, List

import numpy as np
import scipy.stats as ss
import scipy.sparse as sp
from AnyQt.QtCore import Qt, QSize, QRectF, QModelIndex, pyqtSlot, \
    QItemSelection, QItemSelectionRange, QItemSelectionModel
from AnyQt.QtGui import QPainter, QColor
from AnyQt.QtWidgets import QStyledItemDelegate, QGraphicsScene, QTableView, \
    QHeaderView, QStyle, QStyleOptionViewItem

import Orange.statistics.util as ut
from Orange.data import Table, StringVariable, DiscreteVariable, \
    ContinuousVariable, TimeVariable, Domain, Variable
from Orange.util import utc_from_timestamp
from Orange.widgets import widget, gui
from Orange.widgets.data.utils.histogram import Histogram
from Orange.widgets.settings import Setting, ContextSetting, \
    DomainContextHandler
from Orange.widgets.utils.itemmodels import DomainModel, AbstractSortTableModel
from Orange.widgets.utils.signals import Input, Output
from Orange.widgets.utils.widgetpreview import WidgetPreview


def _categorical_entropy(x):
    """Compute the entropy of a dense/sparse matrix, column-wise. Assuming
    categorical values."""
    p = [ut.bincount(row)[0] for row in x.T]
    p = [pk / np.sum(pk) for pk in p]
    return np.fromiter((ss.entropy(pk) for pk in p), dtype=np.float64)


def coefficient_of_variation(x: np.ndarray) -> np.ndarray:
    mu = ut.nanmean(x, axis=0)
    mask = ~np.isclose(mu, 0, atol=1e-12)
    result = np.full_like(mu, fill_value=np.inf)
    result[mask] = np.sqrt(ut.nanvar(x, axis=0)[mask]) / mu[mask]
    return result


def format_time_diff(start, end, round_up_after=2):
    """Return an approximate human readable time difference between two dates.

    Parameters
    ----------
    start : int
        Unix timestamp
    end : int
        Unix timestamp
    round_up_after : int
        The number of time units before we round up to the next, larger time
        unit e.g. setting to 2 will allow up to 2 days worth of hours to be
        shown, after that the difference is shown in days. Or put another way
        we will show from 1-48 hours before switching to days.

    Returns
    -------
    str

    """
    start = utc_from_timestamp(start)
    end = utc_from_timestamp(end)
    diff = abs(end - start)  # type: datetime.timedelta

    # Get the different resolutions
    seconds = diff.total_seconds()
    minutes = seconds // 60
    hours = minutes // 60
    days = diff.days
    weeks = days // 7
    months = (end.year - start.year) * 12 + end.month - start.month
    years = months // 12

    # Check which resolution is most appropriate
    if years >= round_up_after:
        return f'~{years} years'
    elif months >= round_up_after:
        return f'~{months} months'
    elif weeks >= round_up_after:
        return f'~{weeks} weeks'
    elif days >= round_up_after:
        return f'~{days} days'
    elif hours >= round_up_after:
        return f'~{hours} hours'
    elif minutes >= round_up_after:
        return f'~{minutes} minutes'
    else:
        return f'{seconds} seconds'


class FeatureStatisticsTableModel(AbstractSortTableModel):
    CLASS_VAR, META, ATTRIBUTE = range(3)
    COLOR_FOR_ROLE = {
        CLASS_VAR: QColor(160, 160, 160),
        META: QColor(220, 220, 200),
        ATTRIBUTE: QColor(255, 255, 255),
    }

    HIDDEN_VAR_TYPES = (StringVariable,)

    class Columns(IntEnum):
        ICON, NAME, DISTRIBUTION, CENTER, MEDIAN, DISPERSION, MIN, MAX, \
            MISSING = range(9)

        @property
        def name(self):
            return {self.ICON: '',
                    self.NAME: '名称',
                    self.DISTRIBUTION: '分布',
                    self.CENTER: '集中趋势',
                    self.MEDIAN: '中位数',
                    self.DISPERSION: '离散',
                    self.MIN: '最小',
                    self.MAX: '最大',
                    self.MISSING: '缺失',
                    }[self.value]

        @property
        def index(self):
            return self.value

        @classmethod
        def from_index(cls, index):
            return cls(index)

    def __init__(self, data=None, parent=None):
        """

        Parameters
        ----------
        data : Optional[Table]
        parent : Optional[QWidget]

        """
        super().__init__(parent)

        self.table = None  # type: Optional[Table]
        self.domain = None  # type: Optional[Domain]
        self.target_var = None  # type: Optional[Variable]
        self.n_attributes = self.n_instances = 0

        self.__attributes = self.__class_vars = self.__metas = None
        # sets of variables for fast membership tests
        self.__attributes_set = set()
        self.__class_vars_set = set()
        self.__metas_set = set()
        self.__distributions_cache = {}

        no_data = np.array([])
        self._variable_types = self._variable_names = no_data
        self._min = self._max = self._center = self._median = no_data
        self._dispersion = no_data
        self._missing = no_data
        # Clear model initially to set default values
        self.clear()

        self.set_data(data)

    def set_data(self, data):
        if data is None:
            self.clear()
            return

        self.beginResetModel()
        self.table = data
        self.domain = domain = data.domain
        self.target_var = None

        self.__attributes = self.__filter_attributes(
            domain.attributes, self.table.X)
        self.__class_vars = self.__filter_attributes(
            domain.class_vars, self.table.Y.reshape((len(self.table.Y), -1)))
        self.__metas = self.__filter_attributes(
            domain.metas, self.table.metas)
        self.__attributes_set = set(self.__metas[0])
        self.__class_vars_set = set(self.__class_vars[0])
        self.__metas_set = set(self.__metas[0])
        self.n_attributes = len(self.variables)
        self.n_instances = len(data)

        self.__distributions_cache = {}
        self.__compute_statistics()
        self.endResetModel()

    def clear(self):
        self.beginResetModel()
        self.table = self.domain = self.target_var = None
        self.n_attributes = self.n_instances = 0
        self.__attributes = (np.array([]), np.array([]))
        self.__class_vars = (np.array([]), np.array([]))
        self.__metas = (np.array([]), np.array([]))
        self.__attributes_set = set()
        self.__class_vars_set = set()
        self.__metas_set = set()
        self.__distributions_cache.clear()
        self.endResetModel()

    @property
    def variables(self):
        matrices = [self.__attributes[0],
                    self.__class_vars[0], self.__metas[0]]
        if not any(m.size for m in matrices):
            return []
        return np.hstack(matrices)

    @staticmethod
    def _attr_indices(attrs):
        # type: (List) -> Tuple[List[int], List[int], List[int], List[int]]
        """Get the indices of different attribute types eg. discrete."""
        disc_var_idx = [i for i, attr in enumerate(
            attrs) if isinstance(attr, DiscreteVariable)]
        cont_var_idx = [i for i, attr in enumerate(attrs)
                        if isinstance(attr, ContinuousVariable)
                        and not isinstance(attr, TimeVariable)]
        time_var_idx = [i for i, attr in enumerate(
            attrs) if isinstance(attr, TimeVariable)]
        string_var_idx = [i for i, attr in enumerate(
            attrs) if isinstance(attr, StringVariable)]
        return disc_var_idx, cont_var_idx, time_var_idx, string_var_idx

    def __filter_attributes(self, attributes, matrix):
        """Filter out variables which shouldn't be visualized."""
        attributes = np.asarray(attributes)
        mask = [idx for idx, attr in enumerate(attributes)
                if not isinstance(attr, self.HIDDEN_VAR_TYPES)]
        return attributes[mask], matrix[:, mask]

    def __compute_statistics(self):
        # Since data matrices can of mixed sparsity, we need to compute
        # attributes separately for each of them.
        matrices = [self.__attributes, self.__class_vars, self.__metas]
        # Filter out any matrices with size 0
        matrices = list(filter(lambda tup: tup[1].size, matrices))

        self._variable_types = np.array([type(var) for var in self.variables])
        self._variable_names = np.array(
            [var.name.lower() for var in self.variables])
        self._min = self.__compute_stat(
            matrices,
            discrete_f=lambda x: ut.nanmin(x, axis=0),
            continuous_f=lambda x: ut.nanmin(x, axis=0),
            time_f=lambda x: ut.nanmin(x, axis=0),
        )
        self._dispersion = self.__compute_stat(
            matrices,
            discrete_f=_categorical_entropy,
            continuous_f=coefficient_of_variation,
        )
        self._missing = self.__compute_stat(
            matrices,
            discrete_f=lambda x: ut.countnans(x, axis=0),
            continuous_f=lambda x: ut.countnans(x, axis=0),
            string_f=lambda x: (x == StringVariable.Unknown).sum(axis=0),
            time_f=lambda x: ut.countnans(x, axis=0),
            default_val=len(matrices[0]) if matrices else 0
        )
        self._max = self.__compute_stat(
            matrices,
            discrete_f=lambda x: ut.nanmax(x, axis=0),
            continuous_f=lambda x: ut.nanmax(x, axis=0),
            time_f=lambda x: ut.nanmax(x, axis=0),
        )

        # Since scipy apparently can't do mode on sparse matrices, cast it to
        # dense. This can be very inefficient for large matrices, and should
        # be changed
        def __mode(x, *args, **kwargs):
            if sp.issparse(x):
                x = x.todense(order="C")
            # return ss.mode(x, *args, **kwargs)[0]
            # Temporary replacement for scipy
            return ut.nanmode(x, *args, **kwargs)[0]

        self._center = self.__compute_stat(
            matrices,
            discrete_f=None,
            continuous_f=lambda x: ut.nanmean(x, axis=0),
            time_f=lambda x: ut.nanmean(x, axis=0),
        )

        self._median = self.__compute_stat(
            matrices,
            discrete_f=lambda x: __mode(x, axis=0),
            continuous_f=lambda x: ut.nanmedian(x, axis=0),
            time_f=lambda x: ut.nanmedian(x, axis=0),
        )

    def get_statistics_matrix(self, variables=None, return_labels=False):
        """Get the numeric computed statistics in a single matrix. Optionally,
        we can specify for which variables we want the stats. Also, we can get
        the string column names as labels if desired.

        Parameters
        ----------
        variables : Iterable[Union[Variable, int, str]]
            Return statistics for only the variables specified. Accepts all
            formats supported by `domain.index`
        return_labels : bool
            In addition to the statistics matrix, also return string labels for
            the columns of the matrix e.g. 'Mean' or 'Dispersion', as specified
            in `Columns`.

        Returns
        -------
        Union[Tuple[List[str], np.ndarray], np.ndarray]

        """
        if self.table is None:
            return np.atleast_2d([])

        # If a list of variables is given, select only corresponding stats
        # variables can be a list or array, pylint: disable=len-as-condition
        if variables is not None and len(variables) != 0:
            indices = [self.domain.index(var) for var in variables]
        else:
            indices = ...

        matrix = np.vstack((
            self._center[indices], self._median[indices],
            self._dispersion[indices],
            self._min[indices], self._max[indices], self._missing[indices],
        )).T

        # Return string labels for the returned matrix columns e.g. 'Mean',
        # 'Dispersion' if requested
        if return_labels:
            labels = [self.Columns.CENTER.name, self.Columns.MEDIAN.name,
                      self.Columns.DISPERSION.name,
                      self.Columns.MIN.name, self.Columns.MAX.name,
                      self.Columns.MISSING.name]
            return labels, matrix

        return matrix

    def __compute_stat(self, matrices, discrete_f=None, continuous_f=None,
                       time_f=None, string_f=None, default_val=np.nan):
        """Apply functions to appropriate variable types. The default value is
        returned if there is no function defined for specific variable types.
        """
        if not matrices:
            return np.array([])

        results = []
        for variables, x in matrices:
            result = np.full(len(variables), default_val)

            # While the following caching and checks are messy, the indexing
            # turns out to be a bottleneck for large datasets, so a single
            # indexing operation improves performance
            *idxs, str_idx = self._attr_indices(variables)
            for func, idx in zip((discrete_f, continuous_f, time_f), idxs):
                idx = np.array(idx)
                if func and idx.size:
                    x_ = x[:, idx]
                    if x_.size:
                        if not np.issubdtype(x_.dtype, np.number):
                            x_ = x_.astype(np.float64)
                        try:
                            finites = np.isfinite(x_)
                        except TypeError:
                            result[idx] = func(x_)
                        else:
                            mask = np.any(finites, axis=0)
                            if np.any(mask):
                                result[idx[mask]] = func(x_[:, mask])
            if string_f:
                x_ = x[:, str_idx]
                if x_.size:
                    if x_.dtype is not np.object:
                        x_ = x_.astype(np.object)
                    result[str_idx] = string_f(x_)

            results.append(result)

        return np.hstack(results)

    def sortColumnData(self, column):
        """Prepare the arrays with which we will sort the rows. If we want to
        sort based on a single value e.g. the name, return a 1d array.
        Sometimes we may want to sort by multiple criteria, comparing
        continuous variances with discrete entropies makes no sense, so we want
        to group those variable types together.
        """
        # Prepare indices for variable types so we can group them together
        order = [ContinuousVariable, TimeVariable,
                 DiscreteVariable, StringVariable]
        mapping = {var: idx for idx, var in enumerate(order)}
        vmapping = np.vectorize(mapping.__getitem__)
        var_types_indices = vmapping(self._variable_types)

        # Store the variable name sorted indices so we can pass a default
        # order when sorting by multiple keys
        # Double argsort is "inverse" argsort:
        # data will be *sorted* by these indices
        var_name_indices = np.argsort(np.argsort(self._variable_names))

        # Prepare vartype indices so ready when needed
        disc_idx, _, time_idx, str_idx = self._attr_indices(self.variables)

        # Sort by: (type)
        if column == self.Columns.ICON:
            return var_types_indices
        # Sort by: (name)
        elif column == self.Columns.NAME:
            # We use `_variable_names` here and not the indices because the
            # last (or single) row is actually sorted and we don't want to sort
            # the indices
            return self._variable_names
        # Sort by: (None)
        elif column == self.Columns.DISTRIBUTION:
            return np.ones_like(var_types_indices)
        # Sort by: (type, center)
        elif column == self.Columns.CENTER:
            # Sorting discrete or string values by mean makes no sense
            vals = np.array(self._center)
            vals[disc_idx] = var_name_indices[disc_idx]
            vals[str_idx] = var_name_indices[str_idx]
            return np.vstack((var_types_indices, np.zeros_like(vals), vals)).T
        # Sort by: (type, median)
        elif column == self.Columns.MEDIAN:
            # Sorting discrete or string values by median makes no sense
            vals = np.array(self._median)
            vals[disc_idx] = var_name_indices[disc_idx]
            vals[str_idx] = var_name_indices[str_idx]
            return np.vstack((var_types_indices, np.zeros_like(vals), vals)).T
        # Sort by: (type, dispersion)
        elif column == self.Columns.DISPERSION:
            # Sort time variables by their dispersion, which is not stored in
            # the dispersion array
            vals = np.array(self._dispersion)
            vals[time_idx] = self._max[time_idx] - self._min[time_idx]
            return np.vstack((var_types_indices, np.zeros_like(vals), vals)).T
        # Sort by: (type, min)
        elif column == self.Columns.MIN:
            # Sorting discrete or string values by min makes no sense
            vals = np.array(self._min)
            vals[disc_idx] = var_name_indices[disc_idx]
            vals[str_idx] = var_name_indices[str_idx]
            return np.vstack((var_types_indices, np.zeros_like(vals), vals)).T
        # Sort by: (type, max)
        elif column == self.Columns.MAX:
            # Sorting discrete or string values by min makes no sense
            vals = np.array(self._max)
            vals[disc_idx] = var_name_indices[disc_idx]
            vals[str_idx] = var_name_indices[str_idx]
            return np.vstack((var_types_indices, np.zeros_like(vals), vals)).T
        # Sort by: (missing)
        elif column == self.Columns.MISSING:
            return self._missing

        return None

    def _sortColumnData(self, column):
        """Allow sorting with 2d arrays."""
        data = np.asarray(self.sortColumnData(column))
        data = data[self.mapToSourceRows(Ellipsis)]

        assert data.ndim <= 2, 'Data should be at most 2-dimensional'
        return data

    def _argsortData(self, data, order):
        if data.ndim == 1:
            if np.issubdtype(data.dtype, np.number):
                if order == Qt.DescendingOrder:
                    data = -data
                indices = np.argsort(data, kind='stable')
                # Always sort NaNs last
                if np.issubdtype(data.dtype, np.number):
                    indices = np.roll(indices, -np.isnan(data).sum())
            else:
                # When not sorting by numbers, we can't do data = -data, but
                # use indices = indices[::-1] instead. This is not stable, but
                # doesn't matter because we use this only for variable names
                # which are guaranteed to be unique
                indices = np.argsort(data)
                if order == Qt.DescendingOrder:
                    indices = indices[::-1]
        else:
            assert np.issubdtype(data.dtype, np.number), \
                'We do not deal with non numeric values in sorting by ' \
                'multiple values'
            if order == Qt.DescendingOrder:
                data[:, -1] = -data[:, -1]

            # In order to make sure NaNs always appear at the end, insert a
            # indicator whether NaN or not. Note that the data array must
            # contain an empty column of zeros at index -2 since inserting an
            # extra column after the fact can result in a MemoryError for data
            # with a large amount of variables
            assert np.all(data[:, -2] == 0), \
                'Add an empty column of zeros at index -2 to accomodate NaNs'
            np.isnan(data[:, -1], out=data[:, -2])

            indices = np.lexsort(np.flip(data.T, axis=0))

        return indices

    def headerData(self, section, orientation, role):
        # type: (int, Qt.Orientation, Qt.ItemDataRole) -> Any
        if orientation == Qt.Horizontal:
            if role == Qt.DisplayRole:
                return self.Columns.from_index(section).name

        return None

    def data(self, index, role):
        # type: (QModelIndex, Qt.ItemDataRole) -> Any
        def background():
            if attribute in self.__attributes_set:
                return self.COLOR_FOR_ROLE[self.ATTRIBUTE]
            if attribute in self.__metas_set:
                return self.COLOR_FOR_ROLE[self.META]
            if attribute in self.__class_vars_set:
                return self.COLOR_FOR_ROLE[self.CLASS_VAR]
            return None

        def text_alignment():
            if column == self.Columns.NAME:
                return Qt.AlignLeft | Qt.AlignVCenter
            return Qt.AlignRight | Qt.AlignVCenter

        def decoration():
            if column == self.Columns.ICON:
                return gui.attributeIconDict[attribute]
            return None

        def display():
            # pylint: disable=too-many-branches
            def format_zeros(str_val):
                """Zeros should be handled separately as they cannot be negative."""
                if float(str_val) == 0:
                    num_decimals = min(
                        self.variables[row].number_of_decimals, 2)
                    str_val = f"{0:.{num_decimals}f}"
                return str_val

            def render_value(value):
                if np.isnan(value):
                    return ""
                if np.isinf(value):
                    return "∞"

                str_val = attribute.str_val(value)
                if attribute.is_continuous and not attribute.is_time:
                    str_val = format_zeros(str_val)

                return str_val

            if column == self.Columns.NAME:
                return attribute.name
            elif column == self.Columns.DISTRIBUTION:
                if isinstance(attribute,
                              (DiscreteVariable, ContinuousVariable)):
                    if row not in self.__distributions_cache:
                        scene = QGraphicsScene(parent=self)
                        histogram = Histogram(
                            data=self.table,
                            variable=attribute,
                            color_attribute=self.target_var,
                            border=(0, 0, 2, 0),
                            bottom_padding=4,
                            border_color='#ccc',
                        )
                        scene.addItem(histogram)
                        self.__distributions_cache[row] = scene
                    return self.__distributions_cache[row]
            elif column == self.Columns.CENTER:
                return render_value(self._center[row])
            elif column == self.Columns.MEDIAN:
                return render_value(self._median[row])
            elif column == self.Columns.DISPERSION:
                if isinstance(attribute, TimeVariable):
                    return format_time_diff(self._min[row], self._max[row])
                elif isinstance(attribute, DiscreteVariable):
                    return f"{self._dispersion[row]:.3g}"
                else:
                    return render_value(self._dispersion[row])
            elif column == self.Columns.MIN:
                if not isinstance(attribute, DiscreteVariable):
                    return render_value(self._min[row])
            elif column == self.Columns.MAX:
                if not isinstance(attribute, DiscreteVariable):
                    return render_value(self._max[row])
            elif column == self.Columns.MISSING:
                missing = self._missing[row]
                perc = int(round(100 * missing / self.n_instances))
                return f'{missing} ({perc} %)'
            return None

        roles = {Qt.BackgroundRole: background,
                 Qt.TextAlignmentRole: text_alignment,
                 Qt.DecorationRole: decoration,
                 Qt.DisplayRole: display}

        if not index.isValid() or role not in roles:
            return None

        row, column = self.mapToSourceRows(index.row()), index.column()
        # Make sure we're not out of range
        if not 0 <= row <= self.n_attributes:
            return None

        attribute = self.variables[row]
        return roles[role]()

    def rowCount(self, parent=QModelIndex()):
        return 0 if parent.isValid() else self.n_attributes

    def columnCount(self, parent=QModelIndex()):
        return 0 if parent.isValid() else len(self.Columns)

    def set_target_var(self, variable):
        self.target_var = variable
        self.__distributions_cache.clear()
        start_idx = self.index(0, self.Columns.DISTRIBUTION)
        end_idx = self.index(self.rowCount(), self.Columns.DISTRIBUTION)
        self.dataChanged.emit(start_idx, end_idx)


class FeatureStatisticsTableView(QTableView):
    HISTOGRAM_ASPECT_RATIO = (7, 3)
    MINIMUM_HISTOGRAM_HEIGHT = 50
    MAXIMUM_HISTOGRAM_HEIGHT = 80

    def __init__(self, model, parent=None, **kwargs):
        super().__init__(
            parent=parent,
            showGrid=False,
            cornerButtonEnabled=False,
            sortingEnabled=True,
            selectionBehavior=QTableView.SelectRows,
            selectionMode=QTableView.ExtendedSelection,
            horizontalScrollMode=QTableView.ScrollPerPixel,
            verticalScrollMode=QTableView.ScrollPerPixel,
            **kwargs
        )
        self.setModel(model)

        hheader = self.horizontalHeader()
        hheader.setStretchLastSection(False)
        # Contents precision specifies how many rows should be taken into
        # account when computing the sizes, 0 being the visible rows. This is
        # crucial, since otherwise the `ResizeToContents` section resize mode
        # would call `sizeHint` on every single row in the data before first
        # render. However this, this cannot be used here, since this only
        # appears to work properly when the widget is actually shown. When the
        # widget is not shown, size `sizeHint` is called on every row.
        hheader.setResizeContentsPrecision(5)
        # Set a nice default size so that headers have some space around titles
        hheader.setDefaultSectionSize(100)
        # Set individual column behaviour in `set_data` since the logical
        # indices must be valid in the model, which requires data.
        hheader.setSectionResizeMode(QHeaderView.Interactive)

        columns = model.Columns
        hheader.setSectionResizeMode(
            columns.ICON.index, QHeaderView.ResizeToContents)
        hheader.setSectionResizeMode(
            columns.DISTRIBUTION.index, QHeaderView.Stretch)

        vheader = self.verticalHeader()
        vheader.setVisible(False)
        vheader.setSectionResizeMode(QHeaderView.Fixed)
        hheader.sectionResized.connect(self.bind_histogram_aspect_ratio)
        # TODO: This shifts the scrollarea a bit down when opening widget
        # hheader.sectionResized.connect(self.keep_row_centered)

        self.setItemDelegate(NoFocusRectDelegate(parent=self))
        self.setItemDelegateForColumn(
            FeatureStatisticsTableModel.Columns.DISTRIBUTION,
            DistributionDelegate(parent=self),
        )

    def bind_histogram_aspect_ratio(self, logical_index, _, new_size):
        """Force the horizontal and vertical header to maintain the defined
        aspect ratio specified for the histogram."""
        # Prevent function being exectued more than once per resize
        if logical_index is not self.model().Columns.DISTRIBUTION.index:
            return
        ratio_width, ratio_height = self.HISTOGRAM_ASPECT_RATIO
        unit_width = new_size // ratio_width
        new_height = unit_width * ratio_height
        effective_height = max(new_height, self.MINIMUM_HISTOGRAM_HEIGHT)
        effective_height = min(effective_height, self.MAXIMUM_HISTOGRAM_HEIGHT)
        self.verticalHeader().setDefaultSectionSize(effective_height)

    def keep_row_centered(self, logical_index, _1, _2):
        """When resizing the widget when scrolled further down, the
        positions of rows changes. Obviously, the user resized in order to
        better see the row of interest. This keeps that row centered."""
        # TODO: This does not work properly
        # Prevent function being exectued more than once per resize
        if logical_index is not self.model().Columns.DISTRIBUTION.index:
            return
        top_row = self.indexAt(self.rect().topLeft()).row()
        bottom_row = self.indexAt(self.rect().bottomLeft()).row()
        middle_row = top_row + (bottom_row - top_row) // 2
        self.scrollTo(self.model().index(middle_row, 0),
                      QTableView.PositionAtCenter)


class NoFocusRectDelegate(QStyledItemDelegate):
    """Removes the light blue background and border on a focused item."""

    def paint(self, painter, option, index):
        # type: (QPainter, QStyleOptionViewItem, QModelIndex) -> None
        option.state &= ~QStyle.State_HasFocus
        super().paint(painter, option, index)


class DistributionDelegate(NoFocusRectDelegate):
    def paint(self, painter, option, index):
        # type: (QPainter, QStyleOptionViewItem, QModelIndex) -> None
        scene = index.data(Qt.DisplayRole)  # type: Optional[QGraphicsScene]
        if scene is None:
            return super().paint(painter, option, index)

        painter.setRenderHint(QPainter.Antialiasing)
<<<<<<< HEAD
        scene.render(painter, target=QRectF(
            option.rect), mode=Qt.IgnoreAspectRatio)
=======
        scene.render(painter, target=QRectF(option.rect), mode=Qt.IgnoreAspectRatio)
>>>>>>> f744aaf5

        # pylint complains about inconsistent return statements
        return None


class OWFeatureStatistics(widget.OWWidget):
    name = '特征统计(Feature Statistics)'
    description = '显示数据特征的基本统计信息。'
    category = "数据(Data)"
    keywords = ['tezheng', 'tongji', 'tezhengtongji']
    icon = 'icons/FeatureStatistics.svg'

    class Inputs:
        data = Input('数据(Data)', Table, default=True, replaces=['Data'])

    class Outputs:
        reduced_data = Output('选中的数据(Reduced Data)', Table,
                              default=True, replaces=['Reduced Data'])
        statistics = Output('统计(Statistics)', Table, replaces=['Statistics'])

    want_main_area = False

    settingsHandler = DomainContextHandler()
    settings_version = 2

    auto_commit = Setting(True)
    color_var = ContextSetting(None)  # type: Optional[Variable]
    # filter_string = ContextSetting('')

    sorting = Setting((0, Qt.AscendingOrder))
    selected_vars = ContextSetting([], schema_only=True)

    def __init__(self):
        super().__init__()

        self.data = None  # type: Optional[Table]

        # Main area
        self.model = FeatureStatisticsTableModel(parent=self)
        self.table_view = FeatureStatisticsTableView(self.model, parent=self)
        self.table_view.selectionModel().selectionChanged.connect(self.on_select)
        self.table_view.horizontalHeader().sectionClicked.connect(self.on_header_click)

        self.controlArea.layout().addWidget(self.table_view)

        self.color_var_model = DomainModel(
            valid_types=(ContinuousVariable, DiscreteVariable),
            placeholder='None',
        )
        self.cb_color_var = gui.comboBox(
            self.buttonsArea, master=self, value='color_var', model=self.color_var_model,
            label='Color:', orientation=Qt.Horizontal, contentsLength=13,
            searchable=True
        )
        self.cb_color_var.activated.connect(self.__color_var_changed)

        gui.rubber(self.buttonsArea)
        gui.auto_send(self.buttonsArea, self, "auto_commit")

    @staticmethod
    def sizeHint():  # pylint: disable=arguments-differ
        return QSize(1050, 500)

    @Inputs.data
    def set_data(self, data):
        # Clear outputs and reset widget state
        self.closeContext()
        self.selected_vars = []
        self.model.resetSorting()
        self.Outputs.reduced_data.send(None)
        self.Outputs.statistics.send(None)

        # Setup widget state for new data and restore settings
        self.data = data

        if data is not None:
            self.color_var_model.set_domain(data.domain)
            self.color_var = None
            if self.data.domain.class_vars:
                self.color_var = self.data.domain.class_vars[0]
        else:
            self.color_var_model.set_domain(None)
            self.color_var = None
        self.model.set_data(data)

        self.openContext(self.data)
        self.__restore_selection()
        self.__restore_sorting()
        self.__color_var_changed()

        self.commit()

    def __restore_selection(self):
        """Restore the selection on the table view from saved settings."""
        selection_model = self.table_view.selectionModel()
        selection = QItemSelection()
        if self.selected_vars:
            var_indices = {var: i for i,
                           var in enumerate(self.model.variables)}
            selected_indices = [var_indices[var] for var in self.selected_vars]
            for row in self.model.mapFromSourceRows(selected_indices):
                selection.append(QItemSelectionRange(
                    self.model.index(row, 0),
                    self.model.index(row, self.model.columnCount() - 1)
                ))
        selection_model.select(selection, QItemSelectionModel.ClearAndSelect)

    def __restore_sorting(self):
        """Restore the sort column and order from saved settings."""
        sort_column, sort_order = self.sorting
        if self.model.n_attributes and sort_column < self.model.columnCount():
            self.model.sort(sort_column, sort_order)
            self.table_view.horizontalHeader().setSortIndicator(sort_column, sort_order)

    @pyqtSlot(int)
    def on_header_click(self, *_):
        # Store the header states
        sort_order = self.model.sortOrder()
        sort_column = self.model.sortColumn()
        self.sorting = sort_column, sort_order

    @pyqtSlot(int)
    def __color_var_changed(self, *_):
        if self.model is not None:
            self.model.set_target_var(self.color_var)

    def on_select(self):
        selection_indices = list(self.model.mapToSourceRows([
            i.row() for i in self.table_view.selectionModel().selectedRows()
        ]))
        self.selected_vars = list(self.model.variables[selection_indices])
        self.commit()

    def commit(self):
        if not self.selected_vars:
            self.Outputs.reduced_data.send(None)
        else:
            # Send a table with only selected columns to output
            self.Outputs.reduced_data.send(self.data[:, self.selected_vars])

        if not self.data:
            self.Outputs.statistics.send(None)
            return

        # Send the statistics of the selected variables to ouput
<<<<<<< HEAD
        labels, data = self.model.get_statistics_matrix(
            variables, return_labels=True)
        var_names = np.atleast_2d([var.name for var in variables]).T
=======
        labels, data = self.model.get_statistics_matrix(return_labels=True)
        var_names = np.atleast_2d([var.name for var in self.model.variables]).T
>>>>>>> f744aaf5
        domain = Domain(
            attributes=[ContinuousVariable(name) for name in labels],
            metas=[StringVariable('Feature')]
        )
        statistics = Table(domain, data, metas=var_names)
        statistics.name = '{self.data.name} (Feature Statistics)'
        self.Outputs.statistics.send(statistics)

    def send_report(self):
        view = self.table_view
        self.report_table(view)

    @classmethod
    def migrate_context(cls, context, version):
        if not version or version < 2:
            selected_rows = context.values.pop("selected_rows", None)
            if not selected_rows:
                selected_vars = []
            else:
                # This assumes that dict was saved by Python >= 3.6 so dict is
                # ordered; if not, context hasn't had worked anyway.
                all_vars = [
                    (var, tpe)
                    for (var, tpe) in chain(context.attributes.items(),
                                            context.metas.items())
                    # it would be nicer to use cls.HIDDEN_VAR_TYPES, but there
                    # is no suitable conversion function, and StringVariable (3)
                    # was the only hidden var when settings_version < 2, so:
                    if tpe != 3]
                selected_vars = [all_vars[i] for i in selected_rows]
            context.values["selected_vars"] = selected_vars, -3


if __name__ == '__main__':  # pragma: no cover
    WidgetPreview(OWFeatureStatistics).run(Table("iris"))<|MERGE_RESOLUTION|>--- conflicted
+++ resolved
@@ -727,12 +727,7 @@
             return super().paint(painter, option, index)
 
         painter.setRenderHint(QPainter.Antialiasing)
-<<<<<<< HEAD
-        scene.render(painter, target=QRectF(
-            option.rect), mode=Qt.IgnoreAspectRatio)
-=======
         scene.render(painter, target=QRectF(option.rect), mode=Qt.IgnoreAspectRatio)
->>>>>>> f744aaf5
 
         # pylint complains about inconsistent return statements
         return None
@@ -878,14 +873,8 @@
             return
 
         # Send the statistics of the selected variables to ouput
-<<<<<<< HEAD
-        labels, data = self.model.get_statistics_matrix(
-            variables, return_labels=True)
-        var_names = np.atleast_2d([var.name for var in variables]).T
-=======
         labels, data = self.model.get_statistics_matrix(return_labels=True)
         var_names = np.atleast_2d([var.name for var in self.model.variables]).T
->>>>>>> f744aaf5
         domain = Domain(
             attributes=[ContinuousVariable(name) for name in labels],
             metas=[StringVariable('Feature')]
