import sys
import os
import ast
from collections import namedtuple
import code
import itertools
import tokenize
import unicodedata
from unittest.mock import patch
from pathlib import Path

from typing import Optional, List, Dict, Any, TYPE_CHECKING
from Orange.widgets import widget

import pygments.style
from pygments.token import Comment, Keyword, Number, String, Punctuation, Operator, Error, Name
from qtconsole.pygments_highlighter import PygmentsHighlighter

<<<<<<< HEAD
from orangewidget.utils.combobox import ComboBoxSearch
from Orange.widgets.utils.itemmodels import DomainModel
from AnyQt.QtWidgets import (
    QPlainTextEdit, QListView, QSizePolicy, QMenu, QSplitter, QLineEdit,
    QAction, QToolButton, QFileDialog, QStyledItemDelegate, 
    QTableWidget, QHeaderView, QComboBox,
=======
from AnyQt.QtWidgets import (
    QPlainTextEdit, QListView, QSizePolicy, QMenu, QSplitter, QLineEdit,
    QAction, QToolButton, QFileDialog, QStyledItemDelegate,
>>>>>>> f744aaf5
    QStyleOptionViewItem, QPlainTextDocumentLayout,
    QLabel, QWidget, QHBoxLayout, QApplication)
from AnyQt.QtGui import (
    QColor, QBrush, QPalette, QFont, QTextDocument, QTextCharFormat,
    QTextCursor, QKeySequence, QFontMetrics, QPainter
)
from AnyQt.QtCore import (
<<<<<<< HEAD
    Qt, QByteArray, QItemSelectionModel, QSize, QRectF, QMimeDatabase, QCoreApplication
=======
    Qt, QByteArray, QItemSelectionModel, QSize, QRectF, QMimeDatabase,
>>>>>>> f744aaf5
)

from orangewidget.workflow.drophandler import SingleFileDropHandler

from Orange.data import Table
from Orange.base import Learner, Model
from Orange.util import interleave
from Orange.widgets import gui
from Orange.widgets.data.utils.pythoneditor.editor import PythonEditor
from Orange.widgets.utils import itemmodels
from Orange.widgets.settings import Setting
from Orange.widgets.utils.widgetpreview import WidgetPreview
from Orange.widgets.widget import OWWidget, MultiInput, Output

if TYPE_CHECKING:
    from typing_extensions import TypedDict

__all__ = ["OWPythonScript"]

AddOpts = namedtuple("AddOpts", ["name", "value", "is_default"])

NUMPY_SCRIPT = """import numpy as np
from Orange.data import Table, Domain, ContinuousVariable, DiscreteVariable

domain = Domain([ContinuousVariable("age"),
                 ContinuousVariable("height"),
                 DiscreteVariable("gender", values=("M", "F"))])
arr = np.array([
  [25, 186, 0],
  [30, 164, 1]])
out_data = Table.from_numpy(domain, arr)
"""

PANDAS_SCRIPT = """import numpy as np
import pandas as pd
from Orange.data.pandas_compat import table_from_frame,table_to_frame
from Orange.data import Domain, Table

df = table_to_frame(in_data) # 你的数据就叫 df 了

############## 以下写入你自己的代码 #####################################




############# 以上写入你自己的代码 #####################################

out_data = table_from_frame(df) # 将你的数据输出
"""


def text_format(foreground=Qt.black, weight=QFont.Normal):
    fmt = QTextCharFormat()
    fmt.setForeground(QBrush(foreground))
    fmt.setFontWeight(weight)
    return fmt


def read_file_content(filename, limit=None):
    try:
        with open(filename, encoding="utf-8", errors='strict') as f:
            text = f.read(limit)
            return text
    except (OSError, UnicodeDecodeError):
        return None


# pylint: disable=pointless-string-statement
"""
Adapted from jupyter notebook, which was adapted from GitHub.

Highlighting styles are applied with pygments.

pygments does not support partial highlighting; on every character
typed, it performs a full pass of the code. If performance is ever
an issue, revert to prior commit, which uses Qutepart's syntax
highlighting implementation.
"""
SYNTAX_HIGHLIGHTING_STYLES = {
    'Light': {
        Punctuation: "#000",
        Error: '#f00',

        Keyword: 'bold #008000',

        Name: '#212121',
        Name.Function: '#00f',
        Name.Variable: '#05a',
        Name.Decorator: '#aa22ff',
        Name.Builtin: '#008000',
        Name.Builtin.Pseudo: '#05a',

        String: '#ba2121',

        Number: '#080',

        Operator: 'bold #aa22ff',
        Operator.Word: 'bold #008000',

        Comment: 'italic #408080',
    },
    'Dark': {
        Punctuation: "#fff",
        Error: '#f00',

        Keyword: 'bold #4caf50',

        Name: '#e0e0e0',
        Name.Function: '#1e88e5',
        Name.Variable: '#42a5f5',
        Name.Decorator: '#aa22ff',
        Name.Builtin: '#43a047',
        Name.Builtin.Pseudo: '#42a5f5',

        String: '#ff7070',

        Number: '#66bb6a',

        Operator: 'bold #aa22ff',
        Operator.Word: 'bold #4caf50',
<<<<<<< HEAD

        Comment: 'italic #408080',
    }
}

=======

        Comment: 'italic #408080',
    }
}

>>>>>>> f744aaf5

def make_pygments_style(scheme_name):
    """
    Dynamically create a PygmentsStyle class,
    given the name of one of the above highlighting schemes.
    """
    return type(
        'PygmentsStyle',
        (pygments.style.Style,),
        {'styles': SYNTAX_HIGHLIGHTING_STYLES[scheme_name]}
    )


class FakeSignatureMixin:
    def __init__(self, parent, highlighting_scheme, font):
        super().__init__(parent)
        self.highlighting_scheme = highlighting_scheme
        self.setFont(font)
        self.bold_font = QFont(font)
        self.bold_font.setBold(True)

        self.indentation_level = 0

        self._char_4_width = QFontMetrics(font).horizontalAdvance('4444')

    def setIndent(self, margins_width):
        self.setContentsMargins(max(0,
                                    round(margins_width) +
                                    ((self.indentation_level - 1) * self._char_4_width)),
                                0, 0, 0)


class FunctionSignature(FakeSignatureMixin, QLabel):
    def __init__(self, parent, highlighting_scheme, font, function_name="python_script"):
        super().__init__(parent, highlighting_scheme, font)
        self.signal_prefix = 'in_'

        # `def python_script(`
        self.prefix = ('<b style="color: ' +
                       self.highlighting_scheme[Keyword].split(' ')[-1] +
                       ';">def </b>'
                       '<span style="color: ' +
                       self.highlighting_scheme[Name.Function].split(' ')[-1] +
                       ';">' + function_name + '</span>'
                       '<span style="color: ' +
                       self.highlighting_scheme[Punctuation].split(' ')[-1] +
                       ';">(</span>')

        # `):`
        self.affix = ('<span style="color: ' +
                      self.highlighting_scheme[Punctuation].split(' ')[-1] +
                      ';">):</span>')

        self.update_signal_text({})

    def update_signal_text(self, signal_values_lengths):
        if not self.signal_prefix:
            return
        lbl_text = self.prefix
        if len(signal_values_lengths) > 0:
            for name, value in signal_values_lengths.items():
                if value == 1:
                    lbl_text += self.signal_prefix + name + ', '
                elif value > 1:
                    lbl_text += self.signal_prefix + name + 's, '
            lbl_text = lbl_text[:-2]  # shave off the trailing ', '
        lbl_text += self.affix
        if self.text() != lbl_text:
            self.setText(lbl_text)
            self.update()


class ReturnStatement(FakeSignatureMixin, QWidget):
    def __init__(self, parent, highlighting_scheme, font):
        super().__init__(parent, highlighting_scheme, font)

        self.indentation_level = 1
        self.signal_labels = {}
        self._prefix = None

        layout = QHBoxLayout(self)
        layout.setContentsMargins(0, 0, 0, 0)
        layout.setSpacing(0)

        # `return `
<<<<<<< HEAD
        ret_lbl = QLabel('<b style="color: ' +
                         highlighting_scheme[Keyword].split(' ')[-1] +
=======
        ret_lbl = QLabel('<b style="color: ' + \
                         highlighting_scheme[Keyword].split(' ')[-1] + \
>>>>>>> f744aaf5
                         ';">return </b>', self)
        ret_lbl.setFont(self.font())
        ret_lbl.setContentsMargins(0, 0, 0, 0)
        layout.addWidget(ret_lbl)

        # `out_data[, ]` * 4
        self.make_signal_labels('out_')

        layout.addStretch()
        self.setLayout(layout)

    def make_signal_labels(self, prefix):
        self._prefix = prefix
        # `in_data[, ]`
        for i, signal in enumerate(OWPythonScript.signal_names):
            # adding an empty b tag like this adjusts the
            # line height to match the rest of the labels
            signal_display_name = signal
            signal_lbl = QLabel('<b></b>' + prefix + signal_display_name, self)
            signal_lbl.setFont(self.font())
            signal_lbl.setContentsMargins(0, 0, 0, 0)
            self.layout().addWidget(signal_lbl)

            self.signal_labels[signal] = signal_lbl

            if i >= len(OWPythonScript.signal_names) - 1:
                break

            comma_lbl = QLabel(', ')
            comma_lbl.setFont(self.font())
            comma_lbl.setContentsMargins(0, 0, 0, 0)
            comma_lbl.setStyleSheet('.QLabel { color: ' +
                                    self.highlighting_scheme[Punctuation].split(' ')[-1] +
                                    '; }')
            self.layout().addWidget(comma_lbl)

    def update_signal_text(self, signal_name, values_length):
        if not self._prefix:
            return
        lbl = self.signal_labels[signal_name]
        if values_length == 0:
            text = '<b></b>' + self._prefix + signal_name
        else:  # if values_length == 1:
            text = '<b>' + self._prefix + signal_name + '</b>'
        if lbl.text() != text:
            lbl.setText(text)
            lbl.update()


class VimIndicator(QWidget):
    def __init__(self, parent):
        super().__init__(parent)
        self.indicator_color = QColor('#33cc33')
        self.indicator_text = 'normal'

    def paintEvent(self, event):
        super().paintEvent(event)
        p = QPainter(self)
        p.setRenderHint(QPainter.Antialiasing)
        p.setBrush(self.indicator_color)

        p.save()
        p.setPen(Qt.NoPen)
        fm = QFontMetrics(self.font())
        width = self.rect().width()
        height = fm.height() + 6
        rect = QRectF(0, 0, width, height)
        p.drawRoundedRect(rect, 5, 5)
        p.restore()

<<<<<<< HEAD
        textstart = (width - fm.width(self.indicator_text)) / 2
        p.drawText(textstart, height / 2 + 5, self.indicator_text)
=======
        textstart = (width - fm.width(self.indicator_text)) // 2
        p.drawText(textstart, height // 2 + 5, self.indicator_text)
>>>>>>> f744aaf5

    def minimumSizeHint(self):
        fm = QFontMetrics(self.font())
        width = round(fm.width(self.indicator_text)) + 10
        height = fm.height() + 6
        return QSize(width, height)


class PythonConsole(QPlainTextEdit, code.InteractiveConsole):
    # `locals` is reasonably used as argument name
    # pylint: disable=redefined-builtin
    def __init__(self, locals=None, parent=None):
        QPlainTextEdit.__init__(self, parent)
        code.InteractiveConsole.__init__(self, locals)
        self.newPromptPos = 0
        self.history, self.historyInd = [""], 0
        self.loop = self.interact()
        next(self.loop)

    def setLocals(self, locals):
        self.locals = locals

    def updateLocals(self, locals):
        self.locals.update(locals)

    def clearInParams(self):
        self.locals['in_params'] = {}

    def interact(self, banner=None, _=None):
        try:
            sys.ps1
        except AttributeError:
            sys.ps1 = ">>> "
        try:
            sys.ps2
        except AttributeError:
            sys.ps2 = "... "
        cprt = ('Type "help", "copyright", "credits" or "license" '
                'for more information.')
        if banner is None:
            self.write("Python %s on %s\n%s\n(%s)\n" %
                       (sys.version, sys.platform, cprt,
                        self.__class__.__name__))
        else:
            self.write("%s\n" % str(banner))
        more = 0
        while 1:
            try:
                if more:
                    prompt = sys.ps2
                else:
                    prompt = sys.ps1
                self.new_prompt(prompt)
                yield
                try:
                    line = self.raw_input(prompt)
                except EOFError:
                    self.write("\n")
                    break
                else:
                    more = self.push(line)
            except KeyboardInterrupt:
                self.write("\nKeyboardInterrupt\n")
                self.resetbuffer()
                more = 0

    def raw_input(self, prompt=""):
        input_str = str(self.document().lastBlock().previous().text())
        return input_str[len(prompt):]

    def new_prompt(self, prompt):
        self.write(prompt)
        self.newPromptPos = self.textCursor().position()
        self.repaint()

    def write(self, data):
        cursor = QTextCursor(self.document())
        cursor.movePosition(QTextCursor.End, QTextCursor.MoveAnchor)
        cursor.insertText(data)
        self.setTextCursor(cursor)
        self.ensureCursorVisible()

    def writelines(self, lines):
        for line in lines:
            self.write(line)

    def flush(self):
        pass

    def push(self, line):
        if self.history[0] != line:
            self.history.insert(0, line)
        self.historyInd = 0

        # prevent console errors to trigger error reporting & patch stdout, stderr
        with patch('sys.excepthook', sys.__excepthook__),\
                patch('sys.stdout', self),\
                patch('sys.stderr', self):
            return code.InteractiveConsole.push(self, line)

    def setLine(self, line):
        cursor = QTextCursor(self.document())
        cursor.movePosition(QTextCursor.End)
        cursor.setPosition(self.newPromptPos, QTextCursor.KeepAnchor)
        cursor.removeSelectedText()
        cursor.insertText(line)
        self.setTextCursor(cursor)

    def keyPressEvent(self, event):
        if event.key() == Qt.Key_Return:
            self.write("\n")
            next(self.loop)
        elif event.key() == Qt.Key_Up:
            self.historyUp()
        elif event.key() == Qt.Key_Down:
            self.historyDown()
        elif event.key() == Qt.Key_Tab:
            self.complete()
        elif event.key() in [Qt.Key_Left, Qt.Key_Backspace]:
            if self.textCursor().position() > self.newPromptPos:
                QPlainTextEdit.keyPressEvent(self, event)
        else:
            QPlainTextEdit.keyPressEvent(self, event)

    def historyUp(self):
        self.setLine(self.history[self.historyInd])
        self.historyInd = min(self.historyInd + 1, len(self.history) - 1)

    def historyDown(self):
        self.setLine(self.history[self.historyInd])
        self.historyInd = max(self.historyInd - 1, 0)

    def complete(self):
        pass

    def _moveCursorToInputLine(self):
        """
        Move the cursor to the input line if not already there. If the cursor
        if already in the input line (at position greater or equal to
        `newPromptPos`) it is left unchanged, otherwise it is moved at the
        end.

        """
        cursor = self.textCursor()
        pos = cursor.position()
        if pos < self.newPromptPos:
            cursor.movePosition(QTextCursor.End)
            self.setTextCursor(cursor)

    def pasteCode(self, source):
        """
        Paste source code into the console.
        """
        self._moveCursorToInputLine()

        for line in interleave(source.splitlines(), itertools.repeat("\n")):
            if line != "\n":
                self.insertPlainText(line)
            else:
                self.write("\n")
                next(self.loop)

    def insertFromMimeData(self, source):
        """
        Reimplemented from QPlainTextEdit.insertFromMimeData.
        """
        if source.hasText():
            self.pasteCode(str(source.text()))
            return


class Script:
    Modified = 1
    MissingFromFilesystem = 2

    def __init__(self, name, script, flags=0, filename=None):
        self.name = name
        self.script = script
        self.flags = flags
        self.filename = filename

    def asdict(self) -> '_ScriptData':
        return dict(name=self.name, script=self.script, filename=self.filename)

    @classmethod
    def fromdict(cls, state: '_ScriptData') -> 'Script':
        return Script(state["name"], state["script"], filename=state["filename"])


class ScriptItemDelegate(QStyledItemDelegate):
    # pylint: disable=no-self-use
    def displayText(self, script, _locale):
        if script.flags & Script.Modified:
            return "*" + script.name
        else:
            return script.name

    def paint(self, painter, option, index):
        script = index.data(Qt.DisplayRole)

        if script.flags & Script.Modified:
            option = QStyleOptionViewItem(option)
            option.palette.setColor(QPalette.Text, QColor(Qt.red))
            option.palette.setColor(QPalette.Highlight, QColor(Qt.darkRed))
        super().paint(painter, option, index)

    def createEditor(self, parent, _option, _index):
        return QLineEdit(parent)

    def setEditorData(self, editor, index):
        script = index.data(Qt.DisplayRole)
        editor.setText(script.name)

    def setModelData(self, editor, model, index):
        model[index.row()].name = str(editor.text())


def select_row(view, row):
    """
    Select a `row` in an item view
    """
    selmodel = view.selectionModel()
    selmodel.select(view.model().index(row, 0),
                    QItemSelectionModel.ClearAndSelect)


if TYPE_CHECKING:
    # pylint: disable=used-before-assignment
    _ScriptData = TypedDict("_ScriptData", {
        "name": str, "script": str, "filename": Optional[str]
    })


class OWPythonScript(OWWidget):
<<<<<<< HEAD
    name = "python脚本(Python Script)"
    description = "编写一个 python 脚本并在输入数据或模型上运行它。"
    category = "数据(Data)"
=======
    name = "Python Script"
    description = "Write a Python script and run it on input data or models."
    category = "Transform"
>>>>>>> f744aaf5
    icon = "icons/PythonScript.svg"
    priority = 3150
    keywords = ["program", "function"]

    class Inputs:
        data = MultiInput(
<<<<<<< HEAD
            "数据(Data)", Table, replaces=['Data', "in_data"], default=True
        )
        learner = MultiInput(
            "学习器(Learner)", Learner,  replaces=['Learner', "in_learner"], default=True
        )
        classifier = MultiInput(
            "分类器(Classifier)", Model, replaces=['Classifier', "in_classifier"], default=True
        )
        object = MultiInput(
            "对象(Object)", object,  replaces=['Object', "in_object"], default=False, auto_summary=False
        )

    class Outputs:
        data = Output("数据(Data)", Table, replaces=['Data', "out_data"])
        learner = Output("学习器(Learner)", Learner, replaces=['Learner', "out_learner"])
        classifier = Output("分类器(Classifier)", Model, replaces=['Classifier', "out_classifier"])
        object = Output("对象(Object)", object, replaces=['Object', "out_object"])
=======
            "Data", Table, replaces=["in_data"], default=True
        )
        learner = MultiInput(
            "Learner", Learner, replaces=["in_learner"], default=True
        )
        classifier = MultiInput(
            "Classifier", Model, replaces=["in_classifier"], default=True
        )
        object = MultiInput(
            "Object", object, replaces=["in_object"], default=False, auto_summary=False
        )

    class Outputs:
        data = Output("Data", Table, replaces=["out_data"])
        learner = Output("Learner", Learner, replaces=["out_learner"])
        classifier = Output("Classifier", Model, replaces=["out_classifier"])
        object = Output("Object", object, replaces=["out_object"], auto_summary=False)
>>>>>>> f744aaf5

    signal_names = ("data", "learner", "classifier", "object")

    settings_version = 3
    scriptLibrary: 'List[_ScriptData]' = Setting([
    {
        "name": "Table from pandas",
        "script": PANDAS_SCRIPT,
        "filename": None
    },
     {
        "name": "Table from numpy",
        "script": NUMPY_SCRIPT,
        "filename": None
    }
    ])
    currentScriptIndex = Setting(0)
    scriptText: Optional[str] = Setting(None, schema_only=True)
    splitterState: Optional[bytes] = Setting(None)

    vimModeEnabled = Setting(False)

    class Error(OWWidget.Error):
        pass

    def __init__(self):
        super().__init__()
<<<<<<< HEAD

        # name, discription, options
        self.additional_controls = []
=======
>>>>>>> f744aaf5

        for name in self.signal_names:
            setattr(self, name, [])

        self.splitCanvas = QSplitter(Qt.Vertical, self.mainArea)
        self.mainArea.layout().addWidget(self.splitCanvas)
<<<<<<< HEAD

        # Styling

        self.defaultFont = defaultFont = (
            'Menlo' if sys.platform == 'darwin' else
            'Courier' if sys.platform in ['win32', 'cygwin'] else
            'DejaVu Sans Mono'
        )
        self.defaultFontSize = defaultFontSize = 13

        self.editorBox = gui.vBox(self, box="编辑器", spacing=4)
        self.splitCanvas.addWidget(self.editorBox)

        darkMode = QApplication.instance().property('darkMode')
        scheme_name = 'Dark' if darkMode else 'Light'
        syntax_highlighting_scheme = SYNTAX_HIGHLIGHTING_STYLES[scheme_name]
        self.pygments_style_class = make_pygments_style(scheme_name)

        eFont = QFont(defaultFont)
        eFont.setPointSize(defaultFontSize)

        # Fake Signature

        self.func_sig = func_sig = FunctionSignature(
            self.editorBox,
            syntax_highlighting_scheme,
            eFont
        )

        # Editor

        editor = PythonEditor(self)
        editor.setFont(eFont)
        editor.setup_completer_appearance((300, 180), eFont)

        # Fake return

        return_stmt = ReturnStatement(
            self.editorBox,
            syntax_highlighting_scheme,
            eFont
        )
=======

        # Styling

        self.defaultFont = defaultFont = (
            'Menlo' if sys.platform == 'darwin' else
            'Courier' if sys.platform in ['win32', 'cygwin'] else
            'DejaVu Sans Mono'
        )
        self.defaultFontSize = defaultFontSize = 13

        self.editorBox = gui.vBox(self, box="Editor", spacing=4)
        self.splitCanvas.addWidget(self.editorBox)

        darkMode = QApplication.instance().property('darkMode')
        scheme_name = 'Dark' if darkMode else 'Light'
        syntax_highlighting_scheme = SYNTAX_HIGHLIGHTING_STYLES[scheme_name]
        self.pygments_style_class = make_pygments_style(scheme_name)

        eFont = QFont(defaultFont)
        eFont.setPointSize(defaultFontSize)

        # Fake Signature

        self.func_sig = func_sig = FunctionSignature(
            self.editorBox,
            syntax_highlighting_scheme,
            eFont
        )

        # Editor

        editor = PythonEditor(self)
        editor.setFont(eFont)
        editor.setup_completer_appearance((300, 180), eFont)

        # Fake return

        return_stmt = ReturnStatement(
            self.editorBox,
            syntax_highlighting_scheme,
            eFont
        )
>>>>>>> f744aaf5
        self.return_stmt = return_stmt

        # Match indentation

        textEditBox = QWidget(self.editorBox)
        textEditBox.setLayout(QHBoxLayout())
        char_4_width = QFontMetrics(eFont).horizontalAdvance('0000')

        @editor.viewport_margins_updated.connect
        def _(width):
            func_sig.setIndent(width)
            textEditMargin = max(0, round(char_4_width - width))
            return_stmt.setIndent(textEditMargin + width)
            textEditBox.layout().setContentsMargins(
                textEditMargin, 0, 0, 0
            )

        self.text = editor
        textEditBox.layout().addWidget(editor)
        self.editorBox.layout().addWidget(func_sig)
        self.editorBox.layout().addWidget(textEditBox)
        self.editorBox.layout().addWidget(return_stmt)

        self.editorBox.setAlignment(Qt.AlignVCenter)
        self.text.setTabStopWidth(4)

        self.text.modificationChanged[bool].connect(self.onModificationChanged)

        # Controls

<<<<<<< HEAD
        self.editor_controls = gui.vBox(self.controlArea, box='偏好')
=======
        self.editor_controls = gui.vBox(self.controlArea, box='Preferences')
>>>>>>> f744aaf5

        self.vim_box = gui.hBox(self.editor_controls, spacing=20)
        self.vim_indicator = VimIndicator(self.vim_box)

        vim_sp = QSizePolicy(
            QSizePolicy.Expanding, QSizePolicy.Fixed
        )
        vim_sp.setRetainSizeWhenHidden(True)
        self.vim_indicator.setSizePolicy(vim_sp)

        def enable_vim_mode():
            editor.vimModeEnabled = self.vimModeEnabled
            self.vim_indicator.setVisible(self.vimModeEnabled)
        enable_vim_mode()

        gui.checkBox(
            self.vim_box, self, 'vimModeEnabled', 'Vim mode',
            tooltip="Only for the coolest.",
            callback=enable_vim_mode
        )
        self.vim_box.layout().addWidget(self.vim_indicator)
<<<<<<< HEAD

=======
>>>>>>> f744aaf5
        @editor.vimModeIndicationChanged.connect
        def _(color, text):
            self.vim_indicator.indicator_color = color
            self.vim_indicator.indicator_text = text
            self.vim_indicator.update()

        # Library

        self.libraryListSource = []
        self._cachedDocuments = {}

        self.libraryList = itemmodels.PyListModel(
            [], self,
            flags=Qt.ItemIsSelectable | Qt.ItemIsEnabled | Qt.ItemIsEditable)

        self.libraryList.wrap(self.libraryListSource)

        self.controlBox = gui.vBox(self.controlArea, '代码库')
        self.controlBox.layout().setSpacing(1)

        self.libraryView = QListView(
            editTriggers=QListView.DoubleClicked | QListView.EditKeyPressed,
            sizePolicy=QSizePolicy(QSizePolicy.Ignored,
                                   QSizePolicy.Preferred)
        )
        self.libraryView.setItemDelegate(ScriptItemDelegate(self))
        self.libraryView.setModel(self.libraryList)

        self.libraryView.selectionModel().selectionChanged.connect(
            self.onSelectedScriptChanged
        )
        self.controlBox.layout().addWidget(self.libraryView)

        w = itemmodels.ModelActionsWidget()

        self.addNewScriptAction = action = QAction("+", self)
        action.setToolTip("Add a new script to the library")
        action.triggered.connect(self.onAddScript)
        w.addAction(action)

        action = QAction(unicodedata.lookup("MINUS SIGN"), self)
        action.setToolTip("Remove script from library")
        action.triggered.connect(self.onRemoveScript)
        w.addAction(action)

        action = QAction("更新", self)
        action.setToolTip("Save changes in the editor to library")
        action.setShortcut(QKeySequence(QKeySequence.Save))
        action.triggered.connect(self.commitChangesToLibrary)
        w.addAction(action)

        action = QAction("更多", self, toolTip="More actions")

        new_from_file = QAction("从文件导入脚本", self)
        save_to_file = QAction("保存脚本到文件", self)
        restore_saved = QAction("撤销选中脚本的修改", self)
        save_to_file.setShortcut(QKeySequence(QKeySequence.SaveAs))

        new_from_file.triggered.connect(self.onAddScriptFromFile)
        save_to_file.triggered.connect(self.saveScript)
        restore_saved.triggered.connect(self.restoreSaved)

        menu = QMenu(w)
        menu.addAction(new_from_file)
        menu.addAction(save_to_file)
        menu.addAction(restore_saved)
        action.setMenu(menu)
        button = w.addAction(action)
        button.setPopupMode(QToolButton.InstantPopup)

        w.layout().setSpacing(1)

        self.controlBox.layout().addWidget(w)

<<<<<<< HEAD
        box = gui.vBox(self.controlArea, '脚本参数', stretch=100)
        self.add_ui_list = QTableWidget(
            box, showGrid=False, selectionMode=QTableWidget.NoSelection)
        box.layout().addWidget(self.add_ui_list)
        self.add_ui_list.setColumnCount(2)
        self.add_ui_list.setRowCount(0)
        self.add_ui_list.verticalHeader().hide()
        self.add_ui_list.horizontalHeader().hide()

        self.add_ui_list.horizontalHeader().setSectionResizeMode(0, QHeaderView.Stretch)
        # self.add_ui_list.horizontalHeader().resizeSection(3, 30)
        self.add_ui_list.viewport().setBackgroundRole(QPalette.Window)

        self.execute_button = gui.button(
            self.buttonsArea, self, '运行', callback=self.commit)
=======
        self.execute_button = gui.button(self.buttonsArea, self, 'Run', callback=self.commit)
>>>>>>> f744aaf5

        self.run_action = QAction("Run script", self, triggered=self.commit,
                                  shortcut=QKeySequence(Qt.ControlModifier | Qt.Key_R))
        self.addAction(self.run_action)

        self.saveAction = action = QAction("&Save", self.text)
        action.setToolTip("Save script to file")
        action.setShortcut(QKeySequence(QKeySequence.Save))
        action.setShortcutContext(Qt.WidgetWithChildrenShortcut)
        action.triggered.connect(self.saveScript)

        self.consoleBox = gui.vBox(self.splitCanvas, 'Console')
        self.console = PythonConsole({}, self)
        self.consoleBox.layout().addWidget(self.console)
        self.console.document().setDefaultFont(QFont(defaultFont))
        self.consoleBox.setAlignment(Qt.AlignBottom)
        self.splitCanvas.setSizes([2, 1])
        self.controlArea.layout().addStretch(10)

        self._restoreState()
        self.settingsAboutToBePacked.connect(self._saveState)

    def sizeHint(self) -> QSize:
        return super().sizeHint().expandedTo(QSize(800, 600))

    def _restoreState(self):
        self.libraryListSource = [
            Script.fromdict(s) for s in self.scriptLibrary]
        self.libraryList.wrap(self.libraryListSource)
        select_row(self.libraryView, self.currentScriptIndex)

        if self.scriptText is not None:
            current = self.text.toPlainText()
            # do not mark scripts as modified
            if self.scriptText != current:
                self.text.document().setPlainText(self.scriptText)

        if self.splitterState is not None:
            self.splitCanvas.restoreState(QByteArray(self.splitterState))

    def _saveState(self):
        self.scriptLibrary = [s.asdict() for s in self.libraryListSource]
        self.scriptText = self.text.toPlainText()
        self.splitterState = bytes(self.splitCanvas.saveState())

    def set_input(self, index, obj, signal):
        dic = getattr(self, signal)
        dic[index] = obj

    def insert_input(self, index, obj, signal):
        dic = getattr(self, signal)
        dic.insert(index, obj)

    def remove_input(self, index, signal):
        dic = getattr(self, signal)
        dic.pop(index)

    @Inputs.data
    def set_data(self, index, data):
        self.set_input(index, data, "data")

    @Inputs.data.insert
    def insert_data(self, index, data):
        self.insert_input(index, data, "data")

    @Inputs.data.remove
    def remove_data(self, index):
        self.remove_input(index, "data")

    @Inputs.learner
    def set_learner(self, index, learner):
        self.set_input(index, learner, "learner")

    @Inputs.learner.insert
    def insert_learner(self, index, learner):
        self.insert_input(index, learner, "learner")

    @Inputs.learner.remove
    def remove_learner(self, index):
        self.remove_input(index, "learner")

    @Inputs.classifier
    def set_classifier(self, index, classifier):
        self.set_input(index, classifier, "classifier")

    @Inputs.classifier.insert
    def insert_classifier(self, index, classifier):
        self.insert_input(index, classifier, "classifier")

    @Inputs.classifier.remove
    def remove_classifier(self, index):
        self.remove_input(index, "classifier")

    @Inputs.object
    def set_object(self, index, object):
        self.set_input(index, object, "object")

    @Inputs.object.insert
    def insert_object(self, index, object):
        self.insert_input(index, object, "object")

    @Inputs.object.remove
    def remove_object(self, index):
        self.remove_input(index, "object")

    def handleNewSignals(self):
        # update fake signature labels
        self.func_sig.update_signal_text({
            n: len(getattr(self, n)) for n in self.signal_names
        })

        self.commit()

    def selectedScriptIndex(self):
        rows = self.libraryView.selectionModel().selectedRows()
        if rows:
            return [i.row() for i in rows][0]
        else:
            return None

    def setSelectedScript(self, index):
        select_row(self.libraryView, index)

    def onAddScript(self, *_):
        self.libraryList.append(
            Script("New script", self.text.toPlainText(), 0))
        self.setSelectedScript(len(self.libraryList) - 1)

    def onAddScriptFromFile(self, *_):
        dir_path = Path(__file__).resolve()
        parent_path = dir_path.parent.parent.parent
        scriptStore = f'{str(parent_path)}/scriptStore'

        filename, _ = QFileDialog.getOpenFileName(
            self, 'Open Python Script',
            os.path.expanduser(scriptStore),
            'Python files (*.py)\nAll files(*.*)'
        )
        if filename:
            name = os.path.basename(filename)
            with tokenize.open(filename) as f:
                contents = f.read()
            self.libraryList.append(Script(name, contents, 0, filename))
            self.setSelectedScript(len(self.libraryList) - 1)
            # self.make_gui_controls_from_doc_string(contents)

    def make_gui_controls_from_doc_string(self, contents):
        self.clear_additional_controls()
        try:
            doc_string = contents.split("'''")[1]
        except IndexError:
            print('没有参数吧？')
            return
        self._parse_doc_string(doc_string)

        for control in self.additional_controls:
            # opt_name_list = [option.name for option in control['options']]
            if control['options'] == []:
                self._add_row(control['name'], control['description'], control['options'], to_choose=False)
            else:
                self._add_row(control['name'], control['description'], control['options'])


    def _parse_doc_string(self, doc_string):
        """
        将doc_string解析为一个字典, 分别为name, description 和 options
        其中, options为一个namedtuple("AddOpts", ["name", "value", "is_default"])
        """


        # 添加新的
        for line in doc_string.split('\n'):
            if not line.startswith('-'):
                continue
            if line == '':
                continue
            try:
                name, description, options = line.split('|')
            except ValueError:
                return
            # if not name.startswith('-'):
            #     print('只有以 - 开头的会转为GUI控件')
            #     continue
            name = name.split('-')[1].strip()
            discription = description.strip()
            options = ast.literal_eval(options)

            options = [AddOpts._make(opt) for opt in options]
                
            self.additional_controls.append({'name': name, 'description': description, 'options': options})

            # 设置默认选项     
            if (options == []): # 填空题
                setattr(self, name, '')
            else: # 选择题
                for i, opt in enumerate(options):
                    setattr(self, name, 0)
                    if opt.is_default:
                        setattr(self, name, i)
                        break
            

    def _add_row(self, name, description, options, to_choose=True):
        model = self.add_ui_list.model()
        row = model.rowCount()
        model.insertRow(row)

        # self.add_ui_list
        label = gui.label(None, self, description, tooltip=description)
        self.add_ui_list.setCellWidget(row, 0, label)

        if to_choose: # 选择题
            opt_name = [opt.name for opt in options]
            opt_values = [opt.value for opt in options]
            opt_is_default = [opt.is_default for opt in options]

            oper_combo = QComboBox()
            # oper_combo.row = row
            oper_combo.addItems(opt_name)
            oper_combo.setCurrentIndex(opt_is_default.index(True))

            self.add_ui_list.setCellWidget(row, 1, oper_combo)
            oper_combo.currentIndexChanged.connect(
                lambda index: setattr(self, name, index))
        else: # 填空题
            line_edit = QLineEdit()
            line_edit.setPlaceholderText(description)
            line_edit.textChanged.connect(lambda text: setattr(self, name, text))
            self.add_ui_list.setCellWidget(row, 1, line_edit)

        # self.add_ui_list.resizeColumnsToContents()


    def clear_additional_controls(self):
        self.additional_controls = []
        for row in range(self.add_ui_list.rowCount()):
            widg = self.add_ui_list.cellWidget(row, 1)
            if widg and type(widget) == QComboBox:
                widg.currentIndexChanged.disconnect()
            elif widg and type(widget) == QLineEdit:
                widg.textChanged.disconnect()

        add_names = [control['name'] for control in self.additional_controls]
        for n in add_names:
            delattr(self, n)
        self.add_ui_list.clear()
        self.add_ui_list.setRowCount(0)

    def onRemoveScript(self, *_):
        index = self.selectedScriptIndex()
        if index is not None:
            del self.libraryList[index]
            select_row(self.libraryView, max(index - 1, 0))

    def onSaveScriptToFile(self, *_):
        index = self.selectedScriptIndex()
        if index is not None:
            self.saveScript()

    def onSelectedScriptChanged(self, selected, _deselected):
        index = [i.row() for i in selected.indexes()]
        if index:
            current = index[0]
            if current >= len(self.libraryList):
                self.addNewScriptAction.trigger()
                return

            self.text.setDocument(self.documentForScript(current))
            self.currentScriptIndex = current
            self.make_gui_controls_from_doc_string(self.libraryList[current].script)
            self.clear_in_params()
            
    def clear_in_params(self):
        self.console.clearInParams()

    def documentForScript(self, script=0):
        if not isinstance(script, Script):
            script = self.libraryList[script]
        if script not in self._cachedDocuments:
            doc = QTextDocument(self)
            doc.setDocumentLayout(QPlainTextDocumentLayout(doc))
            doc.setPlainText(script.script)
            doc.setDefaultFont(QFont(self.defaultFont))
            doc.highlighter = PygmentsHighlighter(doc)
            doc.highlighter.set_style(self.pygments_style_class)
<<<<<<< HEAD
            doc.setDefaultFont(
                QFont(self.defaultFont, pointSize=self.defaultFontSize))
=======
            doc.setDefaultFont(QFont(self.defaultFont, pointSize=self.defaultFontSize))
>>>>>>> f744aaf5
            doc.modificationChanged[bool].connect(self.onModificationChanged)
            doc.setModified(False)
            self._cachedDocuments[script] = doc
        return self._cachedDocuments[script]

    def commitChangesToLibrary(self, *_):
        index = self.selectedScriptIndex()
        if index is not None:
            self.libraryList[index].script = self.text.toPlainText()
            self.text.document().setModified(False)
            self.libraryList.emitDataChanged(index)

    def onModificationChanged(self, modified):
        index = self.selectedScriptIndex()
        if index is not None:
            self.libraryList[index].flags = Script.Modified if modified else 0
            self.libraryList.emitDataChanged(index)

    def restoreSaved(self):
        index = self.selectedScriptIndex()
        if index is not None:
            self.text.document().setPlainText(self.libraryList[index].script)
            self.text.document().setModified(False)

    def saveScript(self):
        index = self.selectedScriptIndex()
        if index is not None:
            script = self.libraryList[index]
            filename = script.filename
        else:
            filename = os.path.expanduser("~/")

        filename, _ = QFileDialog.getSaveFileName(
            self, 'Save Python Script',
            filename,
            'Python files (*.py)\nAll files(*.*)'
        )

        if filename:
            fn = ""
            head, tail = os.path.splitext(filename)
            if not tail:
                fn = head + ".py"
            else:
                fn = filename

            f = open(fn, 'w', encoding='utf-8')
            f.write(self.text.toPlainText())
            f.close()

    def initial_locals_state(self):
<<<<<<< HEAD
        d = {'in_params': {}}
=======
        d = {}
>>>>>>> f744aaf5
        for name in self.signal_names:
            value = getattr(self, name)
            all_values = list(value)
            one_value = all_values[0] if len(all_values) == 1 else None
            d["in_" + name + "s"] = all_values
            d["in_" + name] = one_value
        for control in self.additional_controls:
            name = control['name']
            v = getattr(self, name)
            if control['options'] == []: # 填空题
                 d["in_params"][name] = v
            else:
                d["in_params"][name] = control['options'][v].value
        return d

    def commit(self):
        self.Error.clear()
        lcls = self.initial_locals_state()
        lcls["_script"] = str(self.text.toPlainText())
        self.console.updateLocals(lcls)
        self.console.write("\nRunning script:\n")
        self.console.push("exec(_script)")
        self.console.new_prompt(sys.ps1)
        for signal in self.signal_names:
            out_var = self.console.locals.get("out_" + signal)
            signal_type = getattr(self.Outputs, signal).type
            if not isinstance(out_var, signal_type) and out_var is not None:
                self.Error.add_message(signal,
                                       "'{}' has to be an instance of '{}'.".
                                       format(signal, signal_type.__name__))
                getattr(self.Error, signal)()
                out_var = None
            getattr(self.Outputs, signal).send(out_var)

    def keyPressEvent(self, e):
        if e.matches(QKeySequence.InsertLineSeparator):
            # run on Shift+Enter, Ctrl+Enter
            self.run_action.trigger()
            e.accept()
        else:
            super().keyPressEvent(e)

    def dragEnterEvent(self, event):  # pylint: disable=no-self-use
        urls = event.mimeData().urls()
        if urls:
            # try reading the file as text
            c = read_file_content(urls[0].toLocalFile(), limit=1000)
            if c is not None:
                event.acceptProposedAction()

    @classmethod
    def migrate_settings(cls, settings, version):
        if version is not None and version < 2:
            scripts = settings.pop("libraryListSource")  # type: List[Script]
            library = [dict(name=s.name, script=s.script, filename=s.filename)
                       for s in scripts]  # type: List[_ScriptData]
            settings["scriptLibrary"] = library

    def onDeleteWidget(self):
        self.text.terminate()
        super().onDeleteWidget()


class OWPythonScriptDropHandler(SingleFileDropHandler):
    WIDGET = OWPythonScript

    def canDropFile(self, path: str) -> bool:
        md = QMimeDatabase()
        mt = md.mimeTypeForFile(path)
        return mt.inherits("text/x-python")

    def parametersFromFile(self, path: str) -> Dict[str, Any]:
        with open(path, "rt",encoding='UTF-8') as f:
            content = f.read()

        item: '_ScriptData' = {
            "name": os.path.basename(path),
            "script": content,
            "filename": path,
        }
        params = {
            "__version__": OWPythonScript.settings_version,
            "scriptLibrary": [
                item,
            ],
            "scriptText": content
        }
        return params


if __name__ == "__main__":  # pragma: no cover
    WidgetPreview(OWPythonScript).run()<|MERGE_RESOLUTION|>--- conflicted
+++ resolved
@@ -16,18 +16,12 @@
 from pygments.token import Comment, Keyword, Number, String, Punctuation, Operator, Error, Name
 from qtconsole.pygments_highlighter import PygmentsHighlighter
 
-<<<<<<< HEAD
 from orangewidget.utils.combobox import ComboBoxSearch
 from Orange.widgets.utils.itemmodels import DomainModel
 from AnyQt.QtWidgets import (
     QPlainTextEdit, QListView, QSizePolicy, QMenu, QSplitter, QLineEdit,
     QAction, QToolButton, QFileDialog, QStyledItemDelegate, 
     QTableWidget, QHeaderView, QComboBox,
-=======
-from AnyQt.QtWidgets import (
-    QPlainTextEdit, QListView, QSizePolicy, QMenu, QSplitter, QLineEdit,
-    QAction, QToolButton, QFileDialog, QStyledItemDelegate,
->>>>>>> f744aaf5
     QStyleOptionViewItem, QPlainTextDocumentLayout,
     QLabel, QWidget, QHBoxLayout, QApplication)
 from AnyQt.QtGui import (
@@ -35,11 +29,7 @@
     QTextCursor, QKeySequence, QFontMetrics, QPainter
 )
 from AnyQt.QtCore import (
-<<<<<<< HEAD
-    Qt, QByteArray, QItemSelectionModel, QSize, QRectF, QMimeDatabase, QCoreApplication
-=======
     Qt, QByteArray, QItemSelectionModel, QSize, QRectF, QMimeDatabase,
->>>>>>> f744aaf5
 )
 
 from orangewidget.workflow.drophandler import SingleFileDropHandler
@@ -160,19 +150,11 @@
 
         Operator: 'bold #aa22ff',
         Operator.Word: 'bold #4caf50',
-<<<<<<< HEAD
 
         Comment: 'italic #408080',
     }
 }
 
-=======
-
-        Comment: 'italic #408080',
-    }
-}
-
->>>>>>> f744aaf5
 
 def make_pygments_style(scheme_name):
     """
@@ -258,13 +240,8 @@
         layout.setSpacing(0)
 
         # `return `
-<<<<<<< HEAD
-        ret_lbl = QLabel('<b style="color: ' +
-                         highlighting_scheme[Keyword].split(' ')[-1] +
-=======
         ret_lbl = QLabel('<b style="color: ' + \
                          highlighting_scheme[Keyword].split(' ')[-1] + \
->>>>>>> f744aaf5
                          ';">return </b>', self)
         ret_lbl.setFont(self.font())
         ret_lbl.setContentsMargins(0, 0, 0, 0)
@@ -335,13 +312,8 @@
         p.drawRoundedRect(rect, 5, 5)
         p.restore()
 
-<<<<<<< HEAD
-        textstart = (width - fm.width(self.indicator_text)) / 2
-        p.drawText(textstart, height / 2 + 5, self.indicator_text)
-=======
         textstart = (width - fm.width(self.indicator_text)) // 2
         p.drawText(textstart, height // 2 + 5, self.indicator_text)
->>>>>>> f744aaf5
 
     def minimumSizeHint(self):
         fm = QFontMetrics(self.font())
@@ -576,22 +548,15 @@
 
 
 class OWPythonScript(OWWidget):
-<<<<<<< HEAD
     name = "python脚本(Python Script)"
     description = "编写一个 python 脚本并在输入数据或模型上运行它。"
     category = "数据(Data)"
-=======
-    name = "Python Script"
-    description = "Write a Python script and run it on input data or models."
-    category = "Transform"
->>>>>>> f744aaf5
     icon = "icons/PythonScript.svg"
     priority = 3150
     keywords = ["program", "function"]
 
     class Inputs:
         data = MultiInput(
-<<<<<<< HEAD
             "数据(Data)", Table, replaces=['Data', "in_data"], default=True
         )
         learner = MultiInput(
@@ -609,25 +574,6 @@
         learner = Output("学习器(Learner)", Learner, replaces=['Learner', "out_learner"])
         classifier = Output("分类器(Classifier)", Model, replaces=['Classifier', "out_classifier"])
         object = Output("对象(Object)", object, replaces=['Object', "out_object"])
-=======
-            "Data", Table, replaces=["in_data"], default=True
-        )
-        learner = MultiInput(
-            "Learner", Learner, replaces=["in_learner"], default=True
-        )
-        classifier = MultiInput(
-            "Classifier", Model, replaces=["in_classifier"], default=True
-        )
-        object = MultiInput(
-            "Object", object, replaces=["in_object"], default=False, auto_summary=False
-        )
-
-    class Outputs:
-        data = Output("Data", Table, replaces=["out_data"])
-        learner = Output("Learner", Learner, replaces=["out_learner"])
-        classifier = Output("Classifier", Model, replaces=["out_classifier"])
-        object = Output("Object", object, replaces=["out_object"], auto_summary=False)
->>>>>>> f744aaf5
 
     signal_names = ("data", "learner", "classifier", "object")
 
@@ -655,19 +601,15 @@
 
     def __init__(self):
         super().__init__()
-<<<<<<< HEAD
 
         # name, discription, options
         self.additional_controls = []
-=======
->>>>>>> f744aaf5
 
         for name in self.signal_names:
             setattr(self, name, [])
 
         self.splitCanvas = QSplitter(Qt.Vertical, self.mainArea)
         self.mainArea.layout().addWidget(self.splitCanvas)
-<<<<<<< HEAD
 
         # Styling
 
@@ -710,50 +652,6 @@
             syntax_highlighting_scheme,
             eFont
         )
-=======
-
-        # Styling
-
-        self.defaultFont = defaultFont = (
-            'Menlo' if sys.platform == 'darwin' else
-            'Courier' if sys.platform in ['win32', 'cygwin'] else
-            'DejaVu Sans Mono'
-        )
-        self.defaultFontSize = defaultFontSize = 13
-
-        self.editorBox = gui.vBox(self, box="Editor", spacing=4)
-        self.splitCanvas.addWidget(self.editorBox)
-
-        darkMode = QApplication.instance().property('darkMode')
-        scheme_name = 'Dark' if darkMode else 'Light'
-        syntax_highlighting_scheme = SYNTAX_HIGHLIGHTING_STYLES[scheme_name]
-        self.pygments_style_class = make_pygments_style(scheme_name)
-
-        eFont = QFont(defaultFont)
-        eFont.setPointSize(defaultFontSize)
-
-        # Fake Signature
-
-        self.func_sig = func_sig = FunctionSignature(
-            self.editorBox,
-            syntax_highlighting_scheme,
-            eFont
-        )
-
-        # Editor
-
-        editor = PythonEditor(self)
-        editor.setFont(eFont)
-        editor.setup_completer_appearance((300, 180), eFont)
-
-        # Fake return
-
-        return_stmt = ReturnStatement(
-            self.editorBox,
-            syntax_highlighting_scheme,
-            eFont
-        )
->>>>>>> f744aaf5
         self.return_stmt = return_stmt
 
         # Match indentation
@@ -784,11 +682,7 @@
 
         # Controls
 
-<<<<<<< HEAD
         self.editor_controls = gui.vBox(self.controlArea, box='偏好')
-=======
-        self.editor_controls = gui.vBox(self.controlArea, box='Preferences')
->>>>>>> f744aaf5
 
         self.vim_box = gui.hBox(self.editor_controls, spacing=20)
         self.vim_indicator = VimIndicator(self.vim_box)
@@ -810,10 +704,6 @@
             callback=enable_vim_mode
         )
         self.vim_box.layout().addWidget(self.vim_indicator)
-<<<<<<< HEAD
-
-=======
->>>>>>> f744aaf5
         @editor.vimModeIndicationChanged.connect
         def _(color, text):
             self.vim_indicator.indicator_color = color
@@ -888,7 +778,6 @@
 
         self.controlBox.layout().addWidget(w)
 
-<<<<<<< HEAD
         box = gui.vBox(self.controlArea, '脚本参数', stretch=100)
         self.add_ui_list = QTableWidget(
             box, showGrid=False, selectionMode=QTableWidget.NoSelection)
@@ -897,16 +786,6 @@
         self.add_ui_list.setRowCount(0)
         self.add_ui_list.verticalHeader().hide()
         self.add_ui_list.horizontalHeader().hide()
-
-        self.add_ui_list.horizontalHeader().setSectionResizeMode(0, QHeaderView.Stretch)
-        # self.add_ui_list.horizontalHeader().resizeSection(3, 30)
-        self.add_ui_list.viewport().setBackgroundRole(QPalette.Window)
-
-        self.execute_button = gui.button(
-            self.buttonsArea, self, '运行', callback=self.commit)
-=======
-        self.execute_button = gui.button(self.buttonsArea, self, 'Run', callback=self.commit)
->>>>>>> f744aaf5
 
         self.run_action = QAction("Run script", self, triggered=self.commit,
                                   shortcut=QKeySequence(Qt.ControlModifier | Qt.Key_R))
@@ -1192,12 +1071,7 @@
             doc.setDefaultFont(QFont(self.defaultFont))
             doc.highlighter = PygmentsHighlighter(doc)
             doc.highlighter.set_style(self.pygments_style_class)
-<<<<<<< HEAD
-            doc.setDefaultFont(
-                QFont(self.defaultFont, pointSize=self.defaultFontSize))
-=======
             doc.setDefaultFont(QFont(self.defaultFont, pointSize=self.defaultFontSize))
->>>>>>> f744aaf5
             doc.modificationChanged[bool].connect(self.onModificationChanged)
             doc.setModified(False)
             self._cachedDocuments[script] = doc
@@ -1249,11 +1123,7 @@
             f.close()
 
     def initial_locals_state(self):
-<<<<<<< HEAD
         d = {'in_params': {}}
-=======
-        d = {}
->>>>>>> f744aaf5
         for name in self.signal_names:
             value = getattr(self, name)
             all_values = list(value)
