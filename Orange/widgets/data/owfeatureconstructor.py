--- conflicted
+++ resolved
@@ -64,7 +64,6 @@
 StringDescriptor = namedtuple("StringDescriptor", ["name", "expression"])
 
 #warningIcon = gui.createAttributePixmap('!', QColor((202, 0, 32)))
-
 
 def make_variable(descriptor, compute_value):
     if isinstance(descriptor, ContinuousDescriptor):
@@ -153,11 +152,7 @@
 
         sorted_funcs = sorted(self.FUNCTIONS)
         self.funcs_model = itemmodels.PyListModelTooltip(
-<<<<<<< HEAD
             chain(["选择函数"], sorted_funcs),
-=======
-            chain(["Select Function"], sorted_funcs),
->>>>>>> f744aaf5
             chain([''], [self.FUNCTIONS[func].__doc__ for func in sorted_funcs])
         )
         self.funcs_model.setParent(self)
@@ -283,12 +278,11 @@
         tooltip = \
             "If values are given, above expression must return zero-based " \
             "integer indices into that list."
-        self.valuesedit = QLineEdit(
-            placeholderText="A, B ...", toolTip=tooltip)
+        self.valuesedit = QLineEdit(placeholderText="A, B ...", toolTip=tooltip)
         self.valuesedit.textChanged.connect(self._invalidate)
 
         layout = self.layout()
-        label = QLabel(self.tr("取值(可选)"))
+        label = QLabel(self.tr("Values (optional)"))
         label.setToolTip(tooltip)
         layout.addRow(label, self.valuesedit)
 
@@ -301,8 +295,7 @@
     def editorData(self):
         values = self.valuesedit.text()
         values = re.split(r"(?<!\\),", values)
-        values = tuple(
-            filter(None, [v.replace(r"\,", ",").strip() for v in values]))
+        values = tuple(filter(None, [v.replace(r"\,", ",").strip() for v in values]))
         return DiscreteDescriptor(
             name=self.nameedit.text(),
             values=values,
@@ -487,24 +480,13 @@
         return True
 
 
-<<<<<<< HEAD
-class OWFeatureConstructor(OWWidget):
+class OWFeatureConstructor(OWWidget, ConcurrentWidgetMixin):
     name = "特征构造器(Feature Constructor)"
     description = "用输入数据集中的现有特征构造新特征。"
     icon = "icons/FeatureConstructor.svg"
     keywords = ['tezheng', 'gouzao', 'tezhenggouzao']
     category = "数据(Data)"
     icon = "icons/FeatureConstructor.svg"
-=======
-class OWFeatureConstructor(OWWidget, ConcurrentWidgetMixin):
-    name = "Feature Constructor"
-    description = "Construct new features (data columns) from a set of " \
-                  "existing features in the input dataset."
-    category = "Transform"
-    icon = "icons/FeatureConstructor.svg"
-    keywords = ['function', 'lambda']
-    priority = 2240
->>>>>>> f744aaf5
 
     class Inputs:
         data = Input("数据(Data)", Orange.data.Table, replaces=['Data'])
@@ -643,12 +625,7 @@
             self.buttonsArea, self, "Upgrade Expressions",
             callback=self.fix_expressions)
         self.fix_button.setHidden(True)
-<<<<<<< HEAD
-        gui.button(self.buttonsArea, self, "Send",
-                   callback=self.apply, default=True)
-=======
         gui.button(self.buttonsArea, self, "Send", callback=self.apply, default=True)
->>>>>>> f744aaf5
 
     def setCurrentIndex(self, index):
         index = min(index, len(self.featuremodel) - 1)
@@ -734,13 +711,10 @@
             self.cancel()
             self.Outputs.data.send(None)
             self.fix_button.setHidden(True)
-<<<<<<< HEAD
-=======
 
     def onDeleteWidget(self):
         self.shutdown()
         super().onDeleteWidget()
->>>>>>> f744aaf5
 
     def addFeature(self, descriptor):
         self.featuremodel.append(descriptor)
@@ -810,38 +784,7 @@
 
         desc = list(self.featuremodel)
         desc = self._validate_descriptors(desc)
-<<<<<<< HEAD
-        try:
-            new_variables = construct_variables(
-                desc, self.data, self.expressions_with_values)
-        # user's expression can contain arbitrary errors
-        except Exception as err:  # pylint: disable=broad-except
-            report_error(err)
-            return
-
-        attrs = [var for var in new_variables if var.is_primitive()]
-        metas = [var for var in new_variables if not var.is_primitive()]
-        new_domain = Orange.data.Domain(
-            self.data.domain.attributes + tuple(attrs),
-            self.data.domain.class_vars,
-            metas=self.data.domain.metas + tuple(metas)
-        )
-
-        try:
-            for variable in new_variables:
-                variable.compute_value.mask_exceptions = False
-            data = self.data.transform(new_domain)
-        # user's expression can contain arbitrary errors
-        # pylint: disable=broad-except
-        except Exception as err:
-            report_error(err)
-            return
-        finally:
-            for variable in new_variables:
-                variable.compute_value.mask_exceptions = True
-=======
         self.start(run, self.data, desc, self.expressions_with_values)
->>>>>>> f744aaf5
 
     def on_done(self, result: "Result") -> None:
         data, attrs = result.data, result.attributes
@@ -905,15 +848,9 @@
                 return "".join(mo.group(1, 2, 4))
             # Uses ints: get them by indexing
             return mo.group(1) + "{" + \
-<<<<<<< HEAD
-                ", ".join(f"'{val}': {i}"
-                          for i, val in enumerate(var.values)) + \
-                f"}}[{var.name}]" + mo.group(4)
-=======
                    ", ".join(f"'{val}': {i}"
                              for i, val in enumerate(var.values)) + \
                    f"}}[{var.name}]" + mo.group(4)
->>>>>>> f744aaf5
 
         domain = self.data.domain
         disc_vars = "|".join(f"{var.name}"
@@ -945,8 +882,6 @@
                          if vtype == 1}
             if used_vars & disc_vars:
                 context.values["expressions_with_values"] = True
-<<<<<<< HEAD
-=======
 
 
 @dataclass
@@ -979,7 +914,6 @@
         for variable in new_variables:
             variable.compute_value.mask_exceptions = True
     return Result(data, attrs, metas)
->>>>>>> f744aaf5
 
 
 def validate_exp(exp):
@@ -1247,10 +1181,6 @@
         A function for casting the expressions result to the appropriate
         type (e.g. string representation of date/time variables to floats)
     """
-<<<<<<< HEAD
-
-=======
->>>>>>> f744aaf5
     def __init__(self, expression, args, extra_env=None, cast=None, use_values=False):
         self.expression = expression
         self.args = args
@@ -1265,23 +1195,6 @@
         if isinstance(table, Table):
             return self.__call_table(table)
         else:
-<<<<<<< HEAD
-            try:
-                args = [str(instance[var]) if var.is_string
-                        else var.values[int(instance[var])] if var.is_discrete and not self.use_values
-                        else instance[var]
-                        for _, var in self.args]
-                y = self.func(*args)
-            # user's expression can contain arbitrary errors
-            # this also covers missing attributes
-            except:  # pylint: disable=bare-except
-                if not self.mask_exceptions:
-                    raise
-                return np.nan
-            if self.cast:
-                y = self.cast(y)
-            return y
-=======
             return self.__call_instance(table)
 
     def __call_table(self, table):
@@ -1331,7 +1244,6 @@
             return data.tolist()
         else:
             return Value._as_values(var, data.tolist())  # pylint: disable=protected-access
->>>>>>> f744aaf5
 
     def __reduce__(self):
         return type(self), (self.expression, self.args,
