--- conflicted
+++ resolved
@@ -169,54 +169,54 @@
     method.id_: method
     for method in (
         MethodDesc(Methods.Default,
-                   "Use default setting", "default",
+                   "使用默认", "default",
                    "Treat the variable as defined in 'default setting'",
                    None,
                    ()),
         MethodDesc(Methods.Keep,
-                   "Keep numeric", "keep",
+                   "保持数值数据", "keep",
                    "Keep the variable as is",
                    lambda data, var: var,
                    ()),
         MethodDesc(Methods.MDL,
-                   "Entropy vs. MDL", "entropy",
+                   "熵MDL", "entropy",
                    "Split values until MDL exceeds the entropy (Fayyad-Irani)\n"
                    "(requires discrete class variable)",
                    _mdl_discretization,
                    ()),
         MethodDesc(Methods.EqualFreq,
-                   "Equal frequency, intervals: ", "equal freq, k={}",
+                   "等频, 间距: ", "equal freq, k={}",
                    "Create bins with same number of instances",
                    lambda data, var, k: disc.EqualFreq(k)(data, var),
                    ("freq_spin", )),
         MethodDesc(Methods.EqualWidth,
-                   "Equal width, intervals: ", "equal width, k={}",
+                   "等宽, 间距: ", "equal width, k={}",
                    "Create bins of the same width",
                    lambda data, var, k: disc.EqualWidth(k)(data, var),
                    ("width_spin", )),
         MethodDesc(Methods.Remove,
-                   "Remove", "remove",
+                   "删除", "remove",
                    "Remove variable",
                    lambda *_: None,
                    ()),
         MethodDesc(Methods.Binning,
-                   "Natural binning, desired bins: ", "binning, desired={}",
+                   "自然分类, 想要分类: ", "binning, desired={}",
                    "Create bins with nice thresholds; "
                    "try matching desired number of bins",
                    lambda data, var, nbins: disc.Binning(nbins)(data, var),
                    ("binning_spin", )),
         MethodDesc(Methods.FixedWidth,
-                   "Fixed width: ", "fixed width {}",
+                   "固定宽度: ", "fixed width {}",
                    "Create bins with the given width (not for time variables)",
                    _fixed_width_discretization,
                    ("width_line", )),
         MethodDesc(Methods.FixedWidthTime,
-                   "Time interval: ", "time interval, {} {}",
+                   "时间间隔: ", "time interval, {} {}",
                    "Create bins with the give width (for time variables)",
                    _fixed_time_width_discretization,
                    ("width_time_line", "width_time_unit")),
         MethodDesc(Methods.Custom,
-                   "Custom: ", "custom: {}",
+                   "自定义: ", "custom: {}",
                    "Use manually specified thresholds",
                    _custom_discretization,
                    ("threshold_line", ))
@@ -383,7 +383,7 @@
 
     def data(self, _, role=Qt.DisplayRole):
         if role == Qt.DisplayRole:
-            return "Default setting: " + format_desc(self.hint)
+            return "默认设置：" + format_desc(self.hint)
         elif role == Qt.DecorationRole:
             return DefaultDiscModel.icon
         elif role == Qt.ToolTipRole:
@@ -495,7 +495,6 @@
 
 class OWDiscretize(widget.OWWidget):
     # pylint: disable=too-many-instance-attributes
-<<<<<<< HEAD
     name = "离散化(Discretize)"
     description = "离散化数值型特征."
     category = "数据(Data)"
@@ -503,30 +502,12 @@
     keywords = ['lisan', "bin"]
 
     class Inputs:
-        data = Input("数据(Data)", Orange.data.Table,
+        data = Input("数据(Data)", Table,
                      doc="Input data table", replaces=['Data'])
 
     class Outputs:
-        data = Output("数据(Data)", Orange.data.Table,
+        data = Output("数据(Data)", Table,
                       doc="Table with discretized features", replaces=['Data'])
-
-    settingsHandler = settings.DomainContextHandler()
-    settings_version = 2
-    saved_var_states = settings.ContextSetting({})
-=======
-    name = "Discretize"
-    description = "Discretize numeric variables"
-    category = "Transform"
-    icon = "icons/Discretize.svg"
-    keywords = ["bin", "categorical", "nominal", "ordinal"]
-    priority = 2130
-
-    class Inputs:
-        data = Input("Data", Table, doc="Input data table")
-
-    class Outputs:
-        data = Output("Data", Table, doc="Table with categorical features")
->>>>>>> f744aaf5
 
     settings_version = 3
 
@@ -543,52 +524,6 @@
 
         #: input data
         self.data = None
-<<<<<<< HEAD
-        self.class_var = None
-        #: Current variable discretization state
-        self.var_state = {}
-        #: Saved variable discretization settings (context setting)
-        self.saved_var_states = {}
-
-        self.method = Methods.Default
-        self.k = 5
-        self.cutpoints = ()
-
-        box = gui.vBox(self.controlArea, self.tr("默认离散化"))
-        self._default_method_ = 0
-        self.default_bbox = rbox = gui.radioButtons(
-            box, self, "_default_method_", callback=self._default_disc_changed)
-        self.default_button_group = bg = rbox.findChild(QButtonGroup)
-        bg.buttonClicked[int].connect(self.set_default_method)
-
-        rb = gui.hBox(rbox)
-        self.left = gui.vBox(rb)
-        right = gui.vBox(rb)
-        rb.layout().setStretch(0, 1)
-        rb.layout().setStretch(1, 1)
-        self.options = [
-            (Methods.Default, self.tr("默认")),
-            (Methods.Leave, self.tr("保留原值")),
-            (Methods.MDL, self.tr("熵MDL离散化(Entropy-MDL discretization)")),
-            (Methods.EqualFreq, self.tr("等频离散化(Equal-frequency discretization)")),
-            (Methods.EqualWidth, self.tr("等宽离散化(Equal-width discretization)")),
-            (Methods.Remove, self.tr("删除数值变量")),
-            (Methods.Custom, self.tr("手动")),
-        ]
-
-        for id_, opt in self.options[1:]:
-            t = gui.appendRadioButton(rbox, opt)
-            bg.setId(t, id_)
-            t.setChecked(id_ == self.default_method)
-            [right, self.left][opt.startswith("Equal")].layout().addWidget(t)
-
-        def _intbox(parent, attr, callback):
-            box = gui.indentedBox(parent)
-            s = gui.spin(
-                box, self, attr, minv=2, maxv=10, label="间隔数:",
-                callback=callback)
-            s.setMaximumWidth(60)
-=======
         #: Cached discretized variables
         self.discretized_vars: Dict[KeyType, DiscreteVariable] = {}
 
@@ -630,7 +565,6 @@
             s.setMinimum(2)
             s.setMaximum(10)
             s.setFixedWidth(60)
->>>>>>> f744aaf5
             s.setAlignment(Qt.AlignRight)
             s.setContentsMargins(0, 0, 0, 0)
             return s, s.valueChanged
@@ -652,11 +586,8 @@
                         'strictly increasing numbers e.g. 0.0, 0.5, 1.0).</p>',
                 enabled=enabled,
             )
-<<<<<<< HEAD
-=======
             edit.setValidator(IncreasingNumbersListValidator())
             edit.setSizePolicy(QSizePolicy.MinimumExpanding, QSizePolicy.Fixed)
->>>>>>> f744aaf5
 
             @edit.textChanged.connect
             def update():
@@ -683,103 +614,6 @@
                     validator.show_tip(edit, p, edit.toolTip(),
                                        textFormat=Qt.RichText)
                 else:
-<<<<<<< HEAD
-                    show_tip(edit, p, "")
-            return edit
-
-        self.manual_cuts_edit = manual_cut_editline(
-            text=", ".join(map(str, self.default_cutpoints)),
-            enabled=self.default_method == Methods.Custom,
-        )
-
-        def set_manual_default_cuts():
-            text = self.manual_cuts_edit.text()
-            self.default_cutpoints = tuple(
-                float(s.strip()) for s in text.split(",") if s.strip())
-            self._default_disc_changed()
-        self.manual_cuts_edit.editingFinished.connect(set_manual_default_cuts)
-
-        validator = IncreasingNumbersListValidator()
-        self.manual_cuts_edit.setValidator(validator)
-        ibox = gui.indentedBox(right, orientation=Qt.Horizontal)
-        ibox.layout().addWidget(self.manual_cuts_edit)
-
-        right.layout().addStretch(10)
-        self.left.layout().addStretch(10)
-
-        self.connect_control(
-            "default_cutpoints",
-            lambda values: self.manual_cuts_edit.setText(
-                ", ".join(map(str, values)))
-        )
-        vlayout = QHBoxLayout()
-        box = gui.widgetBox(
-            self.controlArea, "单独属性设置",
-            orientation=vlayout, spacing=8
-        )
-
-        # List view with all attributes
-        self.varview = ListViewSearch(
-            selectionMode=QListView.ExtendedSelection,
-            uniformItemSizes=True,
-        )
-        self.varview.setItemDelegate(DiscDelegate())
-        self.varmodel = itemmodels.VariableListModel()
-        self.varview.setModel(self.varmodel)
-        self.varview.selectionModel().selectionChanged.connect(
-            self._var_selection_changed
-        )
-
-        vlayout.addWidget(self.varview)
-        # Controls for individual attr settings
-        self.bbox = controlbox = gui.radioButtons(
-            box, self, "method", callback=self._disc_method_changed
-        )
-        vlayout.addWidget(controlbox)
-        self.variable_button_group = bg = controlbox.findChild(QButtonGroup)
-        for id_, opt in self.options[:5]:
-            b = gui.appendRadioButton(controlbox, opt)
-            bg.setId(b, id_)
-
-        self.k_specific = _intbox(controlbox, "k", self._disc_method_changed)
-
-        gui.appendRadioButton(
-            controlbox, "删除属性", id=Methods.Remove)
-        b = gui.appendRadioButton(controlbox, "手动", id=Methods.Custom)
-
-        self.manual_cuts_specific = manual_cut_editline(
-            text=", ".join(map(str, self.cutpoints)),
-            enabled=self.method == Methods.Custom
-        )
-        self.manual_cuts_specific.setValidator(validator)
-        b.toggled[bool].connect(self.manual_cuts_specific.setEnabled)
-
-        def set_manual_cuts():
-            text = self.manual_cuts_specific.text()
-            points = [t for t in text.split(",") if t.split()]
-            self.cutpoints = tuple(float(t) for t in points)
-            self._disc_method_changed()
-        self.manual_cuts_specific.editingFinished.connect(set_manual_cuts)
-
-        self.connect_control(
-            "cutpoints",
-            lambda values: self.manual_cuts_specific.setText(
-                ", ".join(map(str, values)))
-        )
-        ibox = gui.indentedBox(controlbox, orientation=Qt.Horizontal)
-        self.copy_current_to_manual_button = b = FixedSizeButton(
-            text="CC", toolTip="复制当前分割点至手动模式",
-            enabled=False
-        )
-        b.clicked.connect(self._copy_to_manual)
-        ibox.layout().addWidget(self.manual_cuts_specific)
-        ibox.layout().addWidget(b)
-
-        gui.rubber(controlbox)
-        controlbox.setEnabled(False)
-        bg.button(self.method)
-        self.controlbox = controlbox
-=======
                     validator.show_tip(edit, p, "")
             return edit, edit.textChanged
 
@@ -896,7 +730,6 @@
             else:
                 values.append(control.text())
         return tuple(values)
->>>>>>> f744aaf5
 
     def _set_values(self, method_id: Methods,
                     values: Tuple[Union[str, int, float]]):
@@ -947,71 +780,6 @@
                 if key in self.var_hints:
                     del self.var_hints[key]
         else:
-<<<<<<< HEAD
-            self._clear()
-        self.commit.now()
-
-    def _initialize(self, data):
-        # Initialize the default variable states for new data.
-        self.class_var = data.domain.class_var
-        cvars = [var for var in data.domain.variables
-                 if var.is_continuous]
-        self.varmodel[:] = cvars
-
-        has_disc_class = data.domain.has_discrete_class
-
-        def set_enabled(box: QWidget, id_: Methods, state: bool):
-            bg = box.findChild(QButtonGroup)
-            b = bg.button(id_)
-            b.setEnabled(state)
-
-        set_enabled(self.default_bbox, self.MDL, has_disc_class)
-        bg = self.bbox.findChild(QButtonGroup)
-        b = bg.button(Methods.MDL)
-        b.setEnabled(has_disc_class)
-        set_enabled(self.bbox, self.MDL, has_disc_class)
-
-        # If the newly disabled MDL button is checked then change it
-        if not has_disc_class and self.default_method == self.MDL:
-            self.default_method = Methods.Leave
-        if not has_disc_class and self.method == self.MDL:
-            self.method = Methods.Default
-
-        # Reset (initialize) the variable discretization states.
-        self._reset()
-
-    def _restore(self, saved_state):
-        # Restore variable states from a saved_state dictionary.
-        def_method = self._current_default_method()
-        for i, var in enumerate(self.varmodel):
-            key = variable_key(var)
-            if key in saved_state:
-                state = saved_state[key]
-                if isinstance(state.method, Default):
-                    state = DState(Default(def_method), None, None)
-                self._set_var_state(i, state)
-
-    def _reset(self):
-        # restore the individual variable settings back to defaults.
-        def_method = self._current_default_method()
-        self.var_state = {}
-        for i in range(len(self.varmodel)):
-            state = DState(Default(def_method), None, None)
-            self._set_var_state(i, state)
-
-    def _set_var_state(self, index, state):
-        # set the state of variable at `index` to `state`.
-        self.var_state[index] = state
-        self.varmodel.setData(self.varmodel.index(index), state, Qt.UserRole)
-
-    def _clear(self):
-        self.data = None
-        self.varmodel[:] = []
-        self.var_state = {}
-        self.saved_var_states = {}
-        self.default_button_group.button(self.MDL).setEnabled(True)
-        self.variable_button_group.button(self.MDL).setEnabled(True)
-=======
             self.var_hints.update(dict.fromkeys(keys, VarHint(method_id, args)))
         if keys == [DefaultKey]:
             invalidate = set(self.discretized_vars) - set(self.var_hints)
@@ -1019,7 +787,6 @@
             invalidate = keys
         for key in invalidate:
             del self.discretized_vars[key]
->>>>>>> f744aaf5
 
         if keys == [DefaultKey]:
             self._update_default_model()
@@ -1063,119 +830,6 @@
             if hint.method_id in (Methods.FixedWidth, Methods.Custom):
                 return ": <keep, time var>", var
         else:
-<<<<<<< HEAD
-            assert False
-        return method
-
-    def _update_spin_positions(self):
-        kmethods = [Methods.EqualFreq, Methods.EqualWidth]
-        self.k_general.setDisabled(self.default_method not in kmethods)
-        if self.default_method == Methods.EqualFreq:
-            self.left.layout().insertWidget(1, self.k_general)
-        elif self.default_method == Methods.EqualWidth:
-            self.left.layout().insertWidget(2, self.k_general)
-
-        self.k_specific.setDisabled(self.method not in kmethods)
-        if self.method == Methods.EqualFreq:
-            self.bbox.layout().insertWidget(4, self.k_specific)
-        elif self.method == Methods.EqualWidth:
-            self.bbox.layout().insertWidget(5, self.k_specific)
-
-    def _default_disc_changed(self):
-        self._update_spin_positions()
-        method = self._current_default_method()
-        state = DState(Default(method), None, None)
-        for i, _ in enumerate(self.varmodel):
-            if isinstance(self.var_state[i].method, Default):
-                self._set_var_state(i, state)
-        self._update_points()
-        self.commit.deferred()
-
-    def _disc_method_changed(self):
-        self._update_spin_positions()
-        indices = self.selected_indices()
-        method = self._current_method()
-        state = DState(method, None, None)
-        for idx in indices:
-            self._set_var_state(idx, state)
-        self._update_points()
-        self._copy_to_manual_update_enabled()
-        self.commit.deferred()
-
-    def _copy_to_manual(self):
-        indices = self.selected_indices()
-        # set of all methods for the current selection
-        if len(indices) != 1:
-            return
-        index = indices[0]
-        state = self.var_state[index]
-        var = self.varmodel[index]
-        fmt = var.repr_val
-        points = state.points
-        if points is None:
-            points = ()
-        else:
-            points = tuple(state.points)
-        state = state._replace(method=Custom(
-            points), points=None, disc_var=None)
-        self._set_var_state(index, state)
-        self.method = Methods.Custom
-        self.cutpoints = points
-        self.manual_cuts_specific.setText(", ".join(map(fmt, points)))
-        self._update_points()
-        self.commit.deferred()
-
-    def _copy_to_manual_update_enabled(self):
-        indices = self.selected_indices()
-        methods = [self.var_state[i].method for i in indices]
-        self.copy_current_to_manual_button.setEnabled(
-            len(indices) == 1 and not isinstance(methods[0], Custom))
-
-    def _var_selection_changed(self, *_):
-        self._copy_to_manual_update_enabled()
-        indices = self.selected_indices()
-        # set of all methods for the current selection
-        methods = [self.var_state[i].method for i in indices]
-
-        def key(method):
-            if isinstance(method, Default):
-                return Default, (None, )
-            return type(method), tuple(method)
-
-        mset = list(unique_everseen(methods, key=key))
-
-        self.controlbox.setEnabled(len(mset) > 0)
-        if len(mset) == 1:
-            method = mset.pop()
-            self.method = Methods.from_method(method)
-            if isinstance(method, (EqualFreq, EqualWidth)):
-                self.k = method.k
-            elif isinstance(method, Custom):
-                self.cutpoints = method.points
-        else:
-            # deselect the current button
-            self.method = -1
-            bg = self.controlbox.group
-            button_group_reset(bg)
-        self._update_spin_positions()
-
-    def selected_indices(self):
-        rows = self.varview.selectionModel().selectedRows()
-        return [index.row() for index in rows]
-
-    def method_for_index(self, index):
-        state = self.var_state[index]
-        return state.method
-
-    def discretized_var(self, index):
-        # type: (int) -> Optional[Orange.data.DiscreteVariable]
-        state = self.var_state[index]
-        if state.disc_var is not None and state.points == []:
-            # Removed by MDL Entropy
-            return None
-        else:
-            return state.disc_var
-=======
             if hint.method_id == Methods.FixedWidthTime:
                 return ": <keep, not time>", var
 
@@ -1202,7 +856,6 @@
 
         Discretizations are invalidated and then updated
         (`_update_discretizations`).
->>>>>>> f744aaf5
 
         If all selected variables have the same thresholds, it copies it to
         the line edit. Otherwise it unchecks all radio buttons to keep the
@@ -1315,18 +968,9 @@
                                  for v in variables)
                     if dvar]
 
-<<<<<<< HEAD
-    @gui.deferred
-    def commit(self):
-        output = None
-        if self.data is not None:
-            domain = self.discretized_domain()
-            output = self.data.transform(domain)
-=======
         d = self.data.domain
         domain = Domain(part(d.attributes), part(d.class_vars), part(d.metas))
         output = self.data.transform(domain)
->>>>>>> f744aaf5
         self.Outputs.data.send(output)
 
     def send_report(self):
