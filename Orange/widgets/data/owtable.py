import sys
import threading
import itertools
import concurrent.futures

from collections import namedtuple
from typing import List, Optional

from math import isnan

import numpy
from scipy.sparse import issparse

from AnyQt.QtWidgets import (
    QTableView, QHeaderView, QAbstractButton, QApplication, QStyleOptionHeader,
    QStyle, QStylePainter
)
from AnyQt.QtGui import QColor, QClipboard
from AnyQt.QtCore import (
    Qt, QSize, QEvent, QObject, QMetaObject,
    QAbstractProxyModel, QIdentityProxyModel, QModelIndex,
    QItemSelectionModel, QItemSelection, QItemSelectionRange,
)
from AnyQt.QtCore import pyqtSlot as Slot

import Orange.data
from Orange.data.storage import Storage
from Orange.data.table import Table
from Orange.data.sql.table import SqlTable
from Orange.statistics import basic_stats

from Orange.widgets import gui
from Orange.widgets.settings import Setting
from Orange.widgets.utils.itemdelegates import TableDataDelegate
from Orange.widgets.utils.itemselectionmodel import (
    BlockSelectionModel, ranges, selection_blocks
)
from Orange.widgets.utils.tableview import TableView, \
    table_selection_to_mime_data
from Orange.widgets.utils.widgetpreview import WidgetPreview
from Orange.widgets.widget import OWWidget, MultiInput, Output
from Orange.widgets.utils import datacaching
from Orange.widgets.utils.annotated_data import (create_annotated_table,
                                                 ANNOTATED_DATA_SIGNAL_NAME)
from Orange.widgets.utils.itemmodels import TableModel
from Orange.widgets.utils.state_summary import format_summary_details


class RichTableModel(TableModel):
    """A TableModel with some extra bells and whistles/

    (adds support for gui.BarRole, include variable labels and icons
    in the header)
    """
    #: Rich header data flags.
    Name, Labels, Icon = 1, 2, 4

    def __init__(self, sourcedata, parent=None):
        super().__init__(sourcedata, parent)

        self._header_flags = RichTableModel.Name
        self._continuous = [var.is_continuous for var in self.vars]
        labels = []
        for var in self.vars:
            if isinstance(var, Orange.data.Variable):
                labels.extend(var.attributes.keys())
        self._labels = list(sorted(
            {label for label in labels if not label.startswith("_")}))

    def data(self, index, role=Qt.DisplayRole,
             # for faster local lookup
             _BarRole=gui.TableBarItem.BarRole):
        # pylint: disable=arguments-differ
        if role == _BarRole and self._continuous[index.column()]:
            val = super().data(index, TableModel.ValueRole)
            if val is None or isnan(val):
                return None

            dist = super().data(index, TableModel.VariableStatsRole)
            if dist is not None and dist.max > dist.min:
                return (val - dist.min) / (dist.max - dist.min)
            else:
                return None
        elif role == Qt.TextAlignmentRole and self._continuous[index.column()]:
            return Qt.AlignRight | Qt.AlignVCenter
        else:
            return super().data(index, role)

    def headerData(self, section, orientation, role):
        if orientation == Qt.Horizontal and role == Qt.DisplayRole:
            var = super().headerData(
                section, orientation, TableModel.VariableRole)
            if var is None:
                return super().headerData(
                    section, orientation, Qt.DisplayRole)

            lines = []
            if self._header_flags & RichTableModel.Name:
                lines.append(var.name)
            if self._header_flags & RichTableModel.Labels:
                lines.extend(str(var.attributes.get(label, ""))
                             for label in self._labels)
            return "\n".join(lines)
        elif orientation == Qt.Horizontal and role == Qt.DecorationRole and \
                self._header_flags & RichTableModel.Icon:
            var = super().headerData(
                section, orientation, TableModel.VariableRole)
            if var is not None:
                return gui.attributeIconDict[var]
            else:
                return None
        else:
            return super().headerData(section, orientation, role)

    def setRichHeaderFlags(self, flags):
        if flags != self._header_flags:
            self._header_flags = flags
            self.headerDataChanged.emit(
                Qt.Horizontal, 0, self.columnCount() - 1)

    def richHeaderFlags(self):
        return self._header_flags


class TableSliceProxy(QIdentityProxyModel):
    def __init__(self, parent=None, rowSlice=slice(0, -1), **kwargs):
        super().__init__(parent, **kwargs)
        self.__rowslice = rowSlice

    def setRowSlice(self, rowslice):
        if rowslice.step is not None and rowslice.step != 1:
            raise ValueError("invalid stride")

        if self.__rowslice != rowslice:
            self.beginResetModel()
            self.__rowslice = rowslice
            self.endResetModel()

    def mapToSource(self, proxyindex):
        model = self.sourceModel()
        if model is None or not proxyindex.isValid():
            return QModelIndex()

        row, col = proxyindex.row(), proxyindex.column()
        row = row + self.__rowslice.start
        assert 0 <= row < model.rowCount()
        return model.createIndex(row, col, proxyindex.internalPointer())

    def mapFromSource(self, sourceindex):
        model = self.sourceModel()
        if model is None or not sourceindex.isValid():
            return QModelIndex()
        row, col = sourceindex.row(), sourceindex.column()
        row = row - self.__rowslice.start
        assert 0 <= row < self.rowCount()
        return self.createIndex(row, col, sourceindex.internalPointer())

    def rowCount(self, parent=QModelIndex()):
        if parent.isValid():
            return 0
        count = super().rowCount()
        start, stop, step = self.__rowslice.indices(count)
        assert step == 1
        return stop - start


TableSlot = namedtuple("TableSlot", ["input_id", "table", "summary", "view"])


class DataTableView(gui.HScrollStepMixin, TableView):
    dataset: Table
    input_slot: TableSlot


class TableBarItemDelegate(gui.TableBarItem, TableDataDelegate):
    pass


class OWDataTable(OWWidget):
    name = "数据表(Data Table)"
    description = "在电子表格中查看数据集。"
    icon = "icons/Table.svg"
    priority = 50
    keywords = ['shujubiao']
    category = "数据(Data)"

    buttons_area_orientation = Qt.Vertical

    class Inputs:
<<<<<<< HEAD
        data = MultiInput("数据(Data)", Table,
                          auto_summary=False, filter_none=True, replaces=['Data'])
=======
        data = MultiInput("Data", Table, auto_summary=False, filter_none=True)
>>>>>>> f744aaf5

    class Outputs:
        selected_data = Output("选定的数据(Selected Data)",
                               Table, default=True, replaces=['Selected Data'])
        annotated_data = Output('数据(Data)', Table, replaces=['Data'])

    buttons_area_orientation = Qt.Vertical

    show_distributions = Setting(False)
    dist_color_RGB = Setting((220, 220, 220, 255))
    show_attribute_labels = Setting(True)
    select_rows = Setting(True)
    auto_commit = Setting(True)

    color_by_class = Setting(True)
    selected_rows = Setting([], schema_only=True)
    selected_cols = Setting([], schema_only=True)

    settings_version = 2

    def __init__(self):
        super().__init__()
        self._inputs: List[TableSlot] = []
        self.__pending_selected_rows = self.selected_rows
        self.selected_rows = None
        self.__pending_selected_cols = self.selected_cols
        self.selected_cols = None

        self.dist_color = QColor(*self.dist_color_RGB)

        info_box = gui.vBox(self.controlArea, "信息")
        self.info_text = gui.widgetLabel(info_box)
        self._set_input_summary(None)

        box = gui.vBox(self.controlArea, "变量")
        self.c_show_attribute_labels = gui.checkBox(
            box, self, "show_attribute_labels",
            "显示变量标签（如果存在）",
            callback=self._on_show_variable_labels_changed)

        gui.checkBox(box, self, "show_distributions",
                     '可视化数值',
                     callback=self._on_distribution_color_changed)
        gui.checkBox(box, self, "color_by_class", '按实例分类上色',
                     callback=self._on_distribution_color_changed)

        box = gui.vBox(self.controlArea, "选择")

        gui.checkBox(box, self, "select_rows", "选择整行",
                     callback=self._on_select_rows_changed)

        gui.rubber(self.controlArea)

        gui.button(self.buttonsArea, self, "恢复原始顺序",
                   callback=self.restore_order,
                   tooltip="Show rows in the original order",
                   autoDefault=False,
                   attribute=Qt.WA_LayoutUsesWidgetRect)
        gui.auto_send(self.buttonsArea, self, "auto_commit")

        # GUI with tabs
        self.tabs = gui.tabWidget(self.mainArea)
        self.tabs.currentChanged.connect(self._on_current_tab_changed)

    def copy_to_clipboard(self):
        self.copy()

    @staticmethod
    def sizeHint():
        return QSize(800, 500)

    def _create_table_view(self):
        view = DataTableView()
        view.setSortingEnabled(True)
        view.setItemDelegate(TableDataDelegate(view))

        if self.select_rows:
            view.setSelectionBehavior(QTableView.SelectRows)

        header = view.horizontalHeader()
        header.setSectionsMovable(True)
        header.setSectionsClickable(True)
        header.setSortIndicatorShown(True)
        header.setSortIndicator(-1, Qt.AscendingOrder)

        # QHeaderView does not 'reset' the model sort column,
        # because there is no guaranty (requirement) that the
        # models understand the -1 sort column.
        def sort_reset(index, order):
            if view.model() is not None and index == -1:
                view.model().sort(index, order)
        header.sortIndicatorChanged.connect(sort_reset)
        return view

    @Inputs.data
    def set_dataset(self, index: int, data: Table):
        """Set the input dataset."""
        datasetname = getattr(data, "name", "Data")
        slot = self._inputs[index]
        view = slot.view
        # reset the (header) view state.
        view.setModel(None)
        view.horizontalHeader().setSortIndicator(-1, Qt.AscendingOrder)
        assert self.tabs.indexOf(view) != -1
        self.tabs.setTabText(self.tabs.indexOf(view), datasetname)
        view.dataset = data
        slot = TableSlot(index, data, table_summary(data), view)
        view.input_slot = slot
        self._inputs[index] = slot
        self._setup_table_view(view, data)
        self.tabs.setCurrentWidget(view)

    @Inputs.data.insert
    def insert_dataset(self, index: int, data: Table):
        datasetname = getattr(data, "name", "Data")
        view = self._create_table_view()
        slot = TableSlot(None, data, table_summary(data), view)
        view.dataset = data
        view.input_slot = slot
        self._inputs.insert(index, slot)
        self.tabs.insertTab(index, view, datasetname)
        self._setup_table_view(view, data)
        self.tabs.setCurrentWidget(view)

    @Inputs.data.remove
    def remove_dataset(self, index):
        slot = self._inputs.pop(index)
        view = slot.view
        self.tabs.removeTab(self.tabs.indexOf(view))
        view.setModel(None)
        view.hide()
        view.deleteLater()

        current = self.tabs.currentWidget()
        if current is not None:
            self._set_input_summary(current.input_slot)

    def handleNewSignals(self):
        super().handleNewSignals()
        self.tabs.tabBar().setVisible(self.tabs.count() > 1)
        data: Optional[Table] = None
        current = self.tabs.currentWidget()
        slot = None
        if current is not None:
            data = current.dataset
            slot = current.input_slot

        if slot and isinstance(slot.summary.len, concurrent.futures.Future):
            def update(_):
                QMetaObject.invokeMethod(
                    self, "_update_info", Qt.QueuedConnection)
            slot.summary.len.add_done_callback(update)
        self._set_input_summary(slot)

        if data is not None and self.__pending_selected_rows is not None:
            self.selected_rows = self.__pending_selected_rows
            self.__pending_selected_rows = None
        else:
            self.selected_rows = []

        if data and self.__pending_selected_cols is not None:
            self.selected_cols = self.__pending_selected_cols
            self.__pending_selected_cols = None
        else:
            self.selected_cols = []

        self.set_selection()
        self.commit.now()

    def _setup_table_view(self, view, data):
        """Setup the `view` (QTableView) with `data` (Orange.data.Table)
        """
        datamodel = RichTableModel(data)
        rowcount = data.approx_len()

        if self.color_by_class and data.domain.has_discrete_class:
            color_schema = [
                QColor(*c) for c in data.domain.class_var.colors]
        else:
            color_schema = None
        if self.show_distributions:
            view.setItemDelegate(
                TableBarItemDelegate(
                    view, color=self.dist_color, color_schema=color_schema)
            )
        else:
            view.setItemDelegate(TableDataDelegate(view))

        # Enable/disable view sorting based on data's type
        view.setSortingEnabled(is_sortable(data))
        header = view.horizontalHeader()
        header.setSectionsClickable(is_sortable(data))
        header.setSortIndicatorShown(is_sortable(data))
        header.sortIndicatorChanged.connect(self.update_selection)

        view.setModel(datamodel)

        vheader = view.verticalHeader()
        option = view.viewOptions()
        size = view.style().sizeFromContents(
            QStyle.CT_ItemViewItem, option,
            QSize(20, 20), view)

        vheader.setDefaultSectionSize(size.height() + 2)
        vheader.setMinimumSectionSize(5)
        vheader.setSectionResizeMode(QHeaderView.Fixed)

        # Limit the number of rows displayed in the QTableView
        # (workaround for QTBUG-18490 / QTBUG-28631)
        maxrows = (2 ** 31 - 1) // (vheader.defaultSectionSize() + 2)
        if rowcount > maxrows:
            sliceproxy = TableSliceProxy(
                parent=view, rowSlice=slice(0, maxrows))
            sliceproxy.setSourceModel(datamodel)
            # First reset the view (without this the header view retains
            # it's state - at this point invalid/broken)
            view.setModel(None)
            view.setModel(sliceproxy)

        assert view.model().rowCount() <= maxrows
        assert vheader.sectionSize(0) > 1 or datamodel.rowCount() == 0

        # update the header (attribute names)
        self._update_variable_labels(view)

        selmodel = BlockSelectionModel(
            view.model(), parent=view, selectBlocks=not self.select_rows)
        view.setSelectionModel(selmodel)
        view.selectionFinished.connect(self.update_selection)

    # noinspection PyBroadException
    def set_corner_text(self, table, text):
        """Set table corner text."""
        # As this is an ugly hack, do everything in
        # try - except blocks, as it may stop working in newer Qt.
        # pylint: disable=broad-except
        if not hasattr(table, "btn") and not hasattr(table, "btnfailed"):
            try:
                btn = table.findChild(QAbstractButton)

                class Efc(QObject):
                    @staticmethod
                    def eventFilter(o, e):
                        if (isinstance(o, QAbstractButton) and
                                e.type() == QEvent.Paint):
                            # paint by hand (borrowed from QTableCornerButton)
                            btn = o
                            opt = QStyleOptionHeader()
                            opt.initFrom(btn)
                            state = QStyle.State_None
                            if btn.isEnabled():
                                state |= QStyle.State_Enabled
                            if btn.isActiveWindow():
                                state |= QStyle.State_Active
                            if btn.isDown():
                                state |= QStyle.State_Sunken
                            opt.state = state
                            opt.rect = btn.rect()
                            opt.text = btn.text()
                            opt.position = QStyleOptionHeader.OnlyOneSection
                            painter = QStylePainter(btn)
                            painter.drawControl(QStyle.CE_Header, opt)
                            return True     # eat event
                        return False
                table.efc = Efc()
                # disconnect default handler for clicks and connect a new one, which supports
                # both selection and deselection of all data
                btn.clicked.disconnect()
                btn.installEventFilter(table.efc)
                btn.clicked.connect(self._on_select_all)
                table.btn = btn

                if sys.platform == "darwin":
                    btn.setAttribute(Qt.WA_MacSmallSize)

            except Exception:
                table.btnfailed = True

        if hasattr(table, "btn"):
            try:
                btn = table.btn
                btn.setText(text)
                opt = QStyleOptionHeader()
                opt.text = btn.text()
                s = btn.style().sizeFromContents(
                    QStyle.CT_HeaderSection,
                    opt, QSize(),
                    btn)
                if s.isValid():
                    table.verticalHeader().setMinimumWidth(s.width())
            except Exception:
                pass

    def _set_input_summary(self, slot):
        def format_summary(summary):
            if isinstance(summary, ApproxSummary):
                length = summary.len.result() if summary.len.done() else \
                    summary.approx_len
            elif isinstance(summary, Summary):
                length = summary.len
            return length

        summary, details = self.info.NoInput, ""
        if slot:
            summary = format_summary(slot.summary)
            details = format_summary_details(slot.table)
        self.info.set_input_summary(summary, details)

        self.info_text.setText("\n".join(self._info_box_text(slot)))

    @staticmethod
    def _info_box_text(slot):
        def format_part(part):
            if isinstance(part, DenseArray):
                if not part.nans:
                    return ""
                perc = 100 * part.nans / (part.nans + part.non_nans)
                return f" ({perc:.1f} % 缺失值)"

            if isinstance(part, SparseArray):
                tag = "sparse"
            elif isinstance(part, SparseBoolArray):
                tag = "tags"
            else:  # isinstance(part, NotAvailable)
                return ""
            dens = 100 * part.non_nans / (part.nans + part.non_nans)
            return f" ({tag}, density {dens:.2f} %)"

        def desc(n, part):
            if n == 0:
                return f"无 {part}"
            else:
                return f"{n} {part}"

        if slot is None:
            return ["无数据."]
        summary = slot.summary
        text = []
        if isinstance(summary, ApproxSummary):
            if summary.len.done():
                text.append(f"{summary.len.result()} 条数据")
            else:
                text.append(f"~{summary.approx_len} 条数据")
        elif isinstance(summary, Summary):
            text.append(f"{summary.len} 条数据")
            if sum(p.nans for p in [summary.X, summary.Y, summary.M]) == 0:
                text[-1] += " (无缺失值)"

        text.append(desc(len(summary.domain.attributes), "个特征")
                    + format_part(summary.X))

        if not summary.domain.class_vars:
            text.append("无目标.")
        else:
            if len(summary.domain.class_vars) > 1:
                c_text = desc(len(summary.domain.class_vars), "outcome")
            elif summary.domain.has_continuous_class:
                c_text = "目标为数值数据"
            else:
                c_text = "目标有 " \
                    + desc(len(summary.domain.class_var.values), "个类别")
            text.append(c_text + format_part(summary.Y))

        text.append(desc(len(summary.domain.metas), "元数据特征")
                    + format_part(summary.M))
        return text

    def _on_select_all(self, _):
        data_info = self.tabs.currentWidget().input_slot.summary
        if len(self.selected_rows) == data_info.len \
                and len(self.selected_cols) == len(data_info.domain.variables):
            self.tabs.currentWidget().clearSelection()
        else:
            self.tabs.currentWidget().selectAll()

    def _on_current_tab_changed(self, index):
        """Update the status bar on current tab change"""
        view = self.tabs.widget(index)
        if view is not None and view.model() is not None:
            self._set_input_summary(view.input_slot)
            self.update_selection()
        else:
            self._set_input_summary(None)

    def _update_variable_labels(self, view):
        "Update the variable labels visibility for `view`"
        model = view.model()
        if isinstance(model, TableSliceProxy):
            model = model.sourceModel()

        if self.show_attribute_labels:
            model.setRichHeaderFlags(
                RichTableModel.Labels | RichTableModel.Name)

            labelnames = set()
            domain = model.source.domain
            for a in itertools.chain(domain.metas, domain.variables):
                labelnames.update(a.attributes.keys())
            labelnames = sorted(
                [label for label in labelnames if not label.startswith("_")])
            self.set_corner_text(view, "\n".join([""] + labelnames))
        else:
            model.setRichHeaderFlags(RichTableModel.Name)
            self.set_corner_text(view, "")

    def _on_show_variable_labels_changed(self):
        """The variable labels (var.attribues) visibility was changed."""
        for slot in self._inputs:
            self._update_variable_labels(slot.view)

    def _on_distribution_color_changed(self):
        for ti in range(self.tabs.count()):
            widget = self.tabs.widget(ti)
            model = widget.model()
            while isinstance(model, QAbstractProxyModel):
                model = model.sourceModel()
            data = model.source
            class_var = data.domain.class_var
            if self.color_by_class and class_var and class_var.is_discrete:
                color_schema = [QColor(*c) for c in class_var.colors]
            else:
                color_schema = None
            if self.show_distributions:
                delegate = TableBarItemDelegate(widget, color=self.dist_color,
                                                color_schema=color_schema)
            else:
                delegate = TableDataDelegate(widget)
            widget.setItemDelegate(delegate)
        tab = self.tabs.currentWidget()
        if tab:
            tab.reset()

    def _on_select_rows_changed(self):
        for slot in self._inputs:
            selection_model = slot.view.selectionModel()
            selection_model.setSelectBlocks(not self.select_rows)
            if self.select_rows:
                slot.view.setSelectionBehavior(QTableView.SelectRows)
                # Expand the current selection to full row selection.
                selection_model.select(
                    selection_model.selection(),
                    QItemSelectionModel.Select | QItemSelectionModel.Rows
                )
            else:
                slot.view.setSelectionBehavior(QTableView.SelectItems)

    def restore_order(self):
        """Restore the original data order of the current view."""
        table = self.tabs.currentWidget()
        if table is not None:
            table.horizontalHeader().setSortIndicator(-1, Qt.AscendingOrder)

    @Slot()
    def _update_info(self):
        current = self.tabs.currentWidget()
        if current is not None and current.model() is not None:
            self._set_input_summary(current.input_slot)

    def update_selection(self, *_):
        self.commit.deferred()

    def set_selection(self):
        if self.selected_rows and self.selected_cols:
            view = self.tabs.currentWidget()
            model = view.model()
            if model.rowCount() <= self.selected_rows[-1] or \
                    model.columnCount() <= self.selected_cols[-1]:
                return

            selection = QItemSelection()
            rowranges = list(ranges(self.selected_rows))
            colranges = list(ranges(self.selected_cols))

            for rowstart, rowend in rowranges:
                for colstart, colend in colranges:
                    selection.append(
                        QItemSelectionRange(
                            view.model().index(rowstart, colstart),
                            view.model().index(rowend - 1, colend - 1)
                        )
                    )
            view.selectionModel().select(
                selection, QItemSelectionModel.ClearAndSelect)

    @staticmethod
    def get_selection(view):
        """
        Return the selected row and column indices of the selection in view.
        """
        selmodel = view.selectionModel()

        selection = selmodel.selection()
        model = view.model()
        # map through the proxies into input table.
        while isinstance(model, QAbstractProxyModel):
            selection = model.mapSelectionToSource(selection)
            model = model.sourceModel()

        assert isinstance(selmodel, BlockSelectionModel)
        assert isinstance(model, TableModel)

        row_spans, col_spans = selection_blocks(selection)
        rows = list(itertools.chain.from_iterable(
            itertools.starmap(range, row_spans)))
        cols = list(itertools.chain.from_iterable(
            itertools.starmap(range, col_spans)))
        rows = numpy.array(rows, dtype=numpy.intp)
        # map the rows through the applied sorting (if any)
        rows = model.mapToSourceRows(rows)
        rows = rows.tolist()
        return rows, cols

    @staticmethod
    def _get_model(view):
        model = view.model()
        while isinstance(model, QAbstractProxyModel):
            model = model.sourceModel()
        return model

    @gui.deferred
    def commit(self):
        """
        Commit/send the current selected row/column selection.
        """
        selected_data = table = rowsel = None
        view = self.tabs.currentWidget()
        if view and view.model() is not None:
            model = self._get_model(view)
            table = model.source  # The input data table

            # Selections of individual instances are not implemented
            # for SqlTables
            if isinstance(table, SqlTable):
                self.Outputs.selected_data.send(selected_data)
                self.Outputs.annotated_data.send(None)
                return

            rowsel, colsel = self.get_selection(view)
            self.selected_rows, self.selected_cols = rowsel, colsel

            domain = table.domain

            if len(colsel) < len(domain.variables) + len(domain.metas):
                # only a subset of the columns is selected
                allvars = domain.class_vars + domain.metas + domain.attributes
                columns = [(c, model.headerData(c, Qt.Horizontal,
                                                TableModel.DomainRole))
                           for c in colsel]
                assert all(role is not None for _, role in columns)

                def select_vars(role):
                    """select variables for role (TableModel.DomainRole)"""
                    return [allvars[c] for c, r in columns if r == role]

                attrs = select_vars(TableModel.Attribute)
                if attrs and issparse(table.X):
                    # for sparse data you can only select all attributes
                    attrs = table.domain.attributes
                class_vars = select_vars(TableModel.ClassVar)
                metas = select_vars(TableModel.Meta)
                domain = Orange.data.Domain(attrs, class_vars, metas)

            # Send all data by default
            if not rowsel:
                selected_data = table
            else:
                selected_data = table.from_table(domain, table, rowsel)

        self.Outputs.selected_data.send(selected_data)
        self.Outputs.annotated_data.send(create_annotated_table(table, rowsel))

    def copy(self):
        """
        Copy current table selection to the clipboard.
        """
        view = self.tabs.currentWidget()
        if view is not None:
            mime = table_selection_to_mime_data(view)
            QApplication.clipboard().setMimeData(
                mime, QClipboard.Clipboard
            )

    def send_report(self):
        view = self.tabs.currentWidget()
        if not view or not view.model():
            return
        model = self._get_model(view)
        self.report_data_brief(model.source)
        self.report_table(view)


# Table Summary

# Basic statistics for X/Y/metas arrays
DenseArray = namedtuple(
    "DenseArray", ["nans", "non_nans", "stats"])
SparseArray = namedtuple(
    "SparseArray", ["nans", "non_nans", "stats"])
SparseBoolArray = namedtuple(
    "SparseBoolArray", ["nans", "non_nans", "stats"])
NotAvailable = namedtuple("NotAvailable", [])

#: Orange.data.Table summary
Summary = namedtuple(
    "Summary",
    ["len", "domain", "X", "Y", "M"])

#: Orange.data.sql.table.SqlTable summary
ApproxSummary = namedtuple(
    "ApproxSummary",
    ["approx_len", "len", "domain", "X", "Y", "M"])


def table_summary(table):
    if isinstance(table, SqlTable):
        approx_len = table.approx_len()
        len_future = concurrent.futures.Future()

        def _len():
            len_future.set_result(len(table))
        threading.Thread(target=_len).start()  # KILL ME !!!

        return ApproxSummary(approx_len, len_future, table.domain,
                             NotAvailable(), NotAvailable(), NotAvailable())
    else:
        domain = table.domain
        n_instances = len(table)
        # dist = basic_stats.DomainBasicStats(table, include_metas=True)
        bstats = datacaching.getCached(
            table, basic_stats.DomainBasicStats, (table, True)
        )

        dist = bstats.stats
        # pylint: disable=unbalanced-tuple-unpacking
        X_dist, Y_dist, M_dist = numpy.split(
            dist, numpy.cumsum([len(domain.attributes),
                                len(domain.class_vars)]))

        def parts(array, density, col_dist):
            array = numpy.atleast_2d(array)
            nans = sum([dist.nans for dist in col_dist])
            non_nans = sum([dist.non_nans for dist in col_dist])
            if density == Storage.DENSE:
                return DenseArray(nans, non_nans, col_dist)
            elif density == Storage.SPARSE:
                return SparseArray(nans, non_nans, col_dist)
            elif density == Storage.SPARSE_BOOL:
                return SparseBoolArray(nans, non_nans, col_dist)
            elif density == Storage.MISSING:
                return NotAvailable()
            else:
                assert False
                return None

        X_part = parts(table.X, table.X_density(), X_dist)
        Y_part = parts(table.Y, table.Y_density(), Y_dist)
        M_part = parts(table.metas, table.metas_density(), M_dist)
        return Summary(n_instances, domain, X_part, Y_part, M_part)


def is_sortable(table):
    if isinstance(table, SqlTable):
        return False
    elif isinstance(table, Orange.data.Table):
        return True
    else:
        return False


if __name__ == "__main__":  # pragma: no cover
    WidgetPreview(OWDataTable).run(
        insert_dataset=[
            (0, Table("iris")),
            (1, Table("brown-selected")),
            (2, Table("housing"))
        ])<|MERGE_RESOLUTION|>--- conflicted
+++ resolved
@@ -187,12 +187,7 @@
     buttons_area_orientation = Qt.Vertical
 
     class Inputs:
-<<<<<<< HEAD
-        data = MultiInput("数据(Data)", Table,
-                          auto_summary=False, filter_none=True, replaces=['Data'])
-=======
-        data = MultiInput("Data", Table, auto_summary=False, filter_none=True)
->>>>>>> f744aaf5
+        data = MultiInput("数据(Data)", Table, auto_summary=False, filter_none=True, replaces=['Data'])
 
     class Outputs:
         selected_data = Output("选定的数据(Selected Data)",
