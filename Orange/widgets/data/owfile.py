--- conflicted
+++ resolved
@@ -33,11 +33,7 @@
 # module's namespace so that old saved settings still work
 from Orange.widgets.utils.filedialogs import RecentPath
 
-<<<<<<< HEAD
 DEFAULT_READER_TEXT = "自动检测文件类型"
-=======
-DEFAULT_READER_TEXT = "Automatically detect type"
->>>>>>> f744aaf5
 
 log = logging.getLogger(__name__)
 
@@ -256,11 +252,7 @@
 
         layout = QGridLayout()
         layout.setSpacing(4)
-<<<<<<< HEAD
         gui.widgetBox(self.controlArea, orientation=layout, box='文件类型')
-=======
-        gui.widgetBox(self.controlArea, orientation=layout, box='File Type')
->>>>>>> f744aaf5
 
         box = gui.hBox(None, addToLayout=False, margin=0)
         box.setSizePolicy(Policy.Expanding, Policy.Fixed)
@@ -272,13 +264,21 @@
         box.layout().addWidget(self.reader_combo)
         layout.addWidget(box, 0, 1)
 
-<<<<<<< HEAD
+        box = gui.vBox(self.controlArea, "信息")
+        self.infolabel = gui.widgetLabel(box, '数据未加载.')
+
+        box = gui.hBox(None, addToLayout=False, margin=0)
+        box.setSizePolicy(Policy.Expanding, Policy.Fixed)
+        self.reader_combo = QComboBox(self)
+        self.reader_combo.setSizePolicy(Policy.Expanding, Policy.Fixed)
+        self.reader_combo.setMinimumSize(QSize(100, 1))
+        self.reader_combo.activated[int].connect(self.select_reader)
+
+        box.layout().addWidget(self.reader_combo)
+        layout.addWidget(box, 0, 1)
+
         box = gui.vBox(self.controlArea, "信息")
         self.infolabel = gui.widgetLabel(box, '未加载数据.')
-=======
-        box = gui.vBox(self.controlArea, "Info")
-        self.infolabel = gui.widgetLabel(box, 'No data loaded.')
->>>>>>> f744aaf5
 
         box = gui.widgetBox(self.controlArea, "列(双击编辑)")
         self.domain_editor = DomainEditor(self)
@@ -377,12 +377,7 @@
         else:
             start_file = self.last_path() or os.path.expanduser("~/")
 
-<<<<<<< HEAD
-        filename, reader, _ = open_filename_dialog(
-            start_file, None, self.available_readers)
-=======
         filename, reader, _ = open_filename_dialog(start_file, None, self.available_readers)
->>>>>>> f744aaf5
         if not filename:
             return
         self.add_path(filename)
@@ -469,33 +464,18 @@
             self.reader_combo.setEnabled(True)
             if self.recent_paths and self.recent_paths[0].file_format:
                 qname = self.recent_paths[0].file_format
-<<<<<<< HEAD
-                qname_index = {r.qualified_name(): i for i,
-                               r in enumerate(self.available_readers)}
-=======
                 qname_index = {r.qualified_name(): i for i, r in enumerate(self.available_readers)}
->>>>>>> f744aaf5
                 if qname in qname_index:
                     self.reader_combo.setCurrentIndex(qname_index[qname] + 1)
                 else:
                     # reader may be accessible, but not in self.available_readers
                     # (perhaps its code was moved)
                     self.reader_combo.addItem(qname)
-<<<<<<< HEAD
-                    self.reader_combo.setCurrentIndex(
-                        len(self.reader_combo) - 1)
-                try:
-                    reader_class = class_from_qualified_name(qname)
-                except Exception as ex:
-                    raise MissingReaderException(
-                        f'Can not find reader "{qname}"') from ex
-=======
                     self.reader_combo.setCurrentIndex(len(self.reader_combo) - 1)
                 try:
                     reader_class = class_from_qualified_name(qname)
                 except Exception as ex:
                     raise MissingReaderException(f'Can not find reader "{qname}"') from ex
->>>>>>> f744aaf5
                 reader = reader_class(path)
             else:
                 self.reader_combo.setCurrentIndex(0)
