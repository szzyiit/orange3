from typing import Optional

from Orange.data import Table
from Orange.widgets import gui
from Orange.widgets.report.report import describe_data
from Orange.widgets.utils.sql import check_sql_input
from Orange.widgets.utils.widgetpreview import WidgetPreview
from Orange.widgets.widget import OWWidget, Input, Output, Msg


class OWTransform(OWWidget):
<<<<<<< HEAD
    name = "应用变换(Apply Domain)"
    description = "在数据表上应用模板域"
    category = "数据(Data)"
=======
    name = "Apply Domain"
    description = "Applies template domain on data table."
    category = "Transform"
>>>>>>> f744aaf5
    icon = "icons/Transform.svg"
    priority = 1230
    keywords = ["transform"]

    class Inputs:
        data = Input("数据(Data)", Table, default=True, replaces=['Data'])
        template_data = Input("模板数据(Template Data)", Table,
                              replaces=['Template Data'])

    class Outputs:
        transformed_data = Output(
            "转换的数据(Transformed Data)", Table, replaces=['Transformed Data'])

    class Error(OWWidget.Error):
        error = Msg("An error occurred while transforming data.\n{}")

    resizing_enabled = False
    want_main_area = False
    buttons_area_orientation = None

    def __init__(self):
        super().__init__()
        self.data = None  # type: Optional[Table]
        self.template_data = None  # type: Optional[Table]
        self.transformed_info = describe_data(None)  # type: OrderedDict

        info_box = gui.widgetBox(self.controlArea, "信息")
        self.input_label = gui.widgetLabel(info_box, "")
        self.template_label = gui.widgetLabel(info_box, "")
        self.output_label = gui.widgetLabel(info_box, "")
        self.set_input_label_text()
        self.set_template_label_text()

    def set_input_label_text(self):
        text = "没有输入数据。"
        if self.data:
            text = "输入包含 {:,} 个实例 {:,} 个特征的数据。".format(
                len(self.data),
                len(self.data.domain.attributes))
        self.input_label.setText(text)

    def set_template_label_text(self):
        text = "没有输入模板数据。"
        if self.data and self.template_data:
            text = "模板域已应用。"
        elif self.template_data:
            text = "模板数据包括 {:,} 个特征。".format(
                len(self.template_data.domain.attributes))
        self.template_label.setText(text)

    def set_output_label_text(self, data):
        text = ""
        if data:
            text = "输出数据包括 {:,} 个特征。".format(
                len(data.domain.attributes))
        self.output_label.setText(text)

    @Inputs.data
    @check_sql_input
    def set_data(self, data):
        self.data = data
        self.set_input_label_text()

    @Inputs.template_data
    @check_sql_input
    def set_template_data(self, data):
        self.template_data = data

    def handleNewSignals(self):
        self.apply()

    def apply(self):
        self.clear_messages()
        transformed_data = None
        if self.data and self.template_data:
            try:
                transformed_data = self.data.transform(
                    self.template_data.domain)
            except Exception as ex:  # pylint: disable=broad-except
                self.Error.error(ex)

        data = transformed_data
        self.transformed_info = describe_data(data)
        self.Outputs.transformed_data.send(data)
        self.set_template_label_text()
        self.set_output_label_text(data)

    def send_report(self):
        if self.data:
            self.report_data("Data", self.data)
        if self.template_data:
            self.report_domain("Template data", self.template_data.domain)
        if self.transformed_info:
            self.report_items("Transformed data", self.transformed_info)


if __name__ == "__main__":  # pragma: no cover
    from Orange.preprocess import Discretize

    table = Table("iris")
    WidgetPreview(OWTransform).run(
        set_data=table, set_template_data=Discretize()(table))<|MERGE_RESOLUTION|>--- conflicted
+++ resolved
@@ -9,15 +9,9 @@
 
 
 class OWTransform(OWWidget):
-<<<<<<< HEAD
     name = "应用变换(Apply Domain)"
     description = "在数据表上应用模板域"
     category = "数据(Data)"
-=======
-    name = "Apply Domain"
-    description = "Applies template domain on data table."
-    category = "Transform"
->>>>>>> f744aaf5
     icon = "icons/Transform.svg"
     priority = 1230
     keywords = ["transform"]
