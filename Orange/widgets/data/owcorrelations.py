--- conflicted
+++ resolved
@@ -238,12 +238,8 @@
     description = "计算所有成对属性的关联性。"
     icon = "icons/Correlations.svg"
     priority = 1106
-<<<<<<< HEAD
     category = "非监督(Unsupervised)"
     keywords = ['xiangguan']
-=======
-    category = "Unsupervised"
->>>>>>> f744aaf5
 
     class Inputs:
         data = Input("数据(Data)", Table, replaces=['Data'])
